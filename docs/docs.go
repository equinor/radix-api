// Package docs classification Radix API.
//
// This is the API Server for the Radix platform.
//
//     Schemes: http, https
//     BasePath: /api/v1
<<<<<<< HEAD
//     Version: 1.13.0
=======
//     Version: 1.13.2
>>>>>>> 27e8f92e
//     Contact: https://equinor.slack.com/messages/CBKM6N2JY
//
//     Consumes:
//     - application/json
//
//     Produces:
//     - application/json
//
//     Security:
//     - bearer:
//
//     SecurityDefinitions:
//     bearer:
//          type: apiKey
//          name: Authorization
//          in: header
//
// swagger:meta
package docs<|MERGE_RESOLUTION|>--- conflicted
+++ resolved
@@ -4,11 +4,7 @@
 //
 //     Schemes: http, https
 //     BasePath: /api/v1
-<<<<<<< HEAD
-//     Version: 1.13.0
-=======
 //     Version: 1.13.2
->>>>>>> 27e8f92e
 //     Contact: https://equinor.slack.com/messages/CBKM6N2JY
 //
 //     Consumes:
