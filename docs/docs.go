// Package docs classification Radix API.
//
// This is the API Server for the Radix platform.
//
//     Schemes: http, https
//     BasePath: /api/v1
<<<<<<< HEAD
//     Version: 1.19.2
=======
//     Version: 1.19.0
>>>>>>> e0bb0378
//     Contact: https://equinor.slack.com/messages/CBKM6N2JY
//
//     Consumes:
//     - application/json
//
//     Produces:
//     - application/json
//
//     Security:
//     - bearer:
//
//     SecurityDefinitions:
//     bearer:
//          type: apiKey
//          name: Authorization
//          in: header
//
// swagger:meta
package docs<|MERGE_RESOLUTION|>--- conflicted
+++ resolved
@@ -4,11 +4,7 @@
 //
 //     Schemes: http, https
 //     BasePath: /api/v1
-<<<<<<< HEAD
-//     Version: 1.19.2
-=======
-//     Version: 1.19.0
->>>>>>> e0bb0378
+//     Version: 1.19.1
 //     Contact: https://equinor.slack.com/messages/CBKM6N2JY
 //
 //     Consumes:
