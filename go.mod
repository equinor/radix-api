--- conflicted
+++ resolved
@@ -54,14 +54,10 @@
 	github.com/expr-lang/expr v1.16.9 // indirect
 	github.com/fsnotify/fsnotify v1.7.0 // indirect
 	github.com/fxamacker/cbor/v2 v2.7.0 // indirect
-<<<<<<< HEAD
 	github.com/gabriel-vasile/mimetype v1.4.3 // indirect
 	github.com/gin-contrib/sse v0.1.0 // indirect
 	github.com/gin-gonic/gin v1.10.0 // indirect
-	github.com/go-jose/go-jose/v3 v3.0.1 // indirect
-=======
 	github.com/go-jose/go-jose/v3 v3.0.3 // indirect
->>>>>>> 839575e2
 	github.com/go-kit/log v0.2.1 // indirect
 	github.com/go-logfmt/logfmt v0.5.1 // indirect
 	github.com/go-logr/logr v1.4.2 // indirect
