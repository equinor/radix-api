module github.com/equinor/radix-api

go 1.22.0

toolchain go1.22.5

require (
	github.com/cert-manager/cert-manager v1.15.0
	github.com/equinor/radix-common v1.9.3
	github.com/equinor/radix-job-scheduler v1.10.2
	github.com/equinor/radix-operator v1.57.4
	github.com/evanphx/json-patch/v5 v5.9.0
	github.com/felixge/httpsnoop v1.0.4
	github.com/golang-jwt/jwt/v5 v5.2.1
	github.com/golang/mock v1.6.0
	github.com/gorilla/mux v1.8.1
	github.com/kedacore/keda/v2 v2.13.1
	github.com/marstr/guid v1.1.0
	github.com/mitchellh/mapstructure v1.5.0
	github.com/prometheus-operator/prometheus-operator/pkg/client v0.75.2
	github.com/prometheus/client_golang v1.19.1
	github.com/rs/cors v1.11.0
	github.com/rs/xid v1.5.0
	github.com/rs/zerolog v1.33.0
	github.com/spf13/pflag v1.0.5
	github.com/spf13/viper v1.18.2
	github.com/stretchr/testify v1.9.0
	github.com/tektoncd/pipeline v0.55.0
	github.com/urfave/negroni/v3 v3.1.0
	golang.org/x/sync v0.7.0
	k8s.io/api v0.30.2
	k8s.io/apimachinery v0.30.2
	k8s.io/client-go v0.30.2
	knative.dev/pkg v0.0.0-20240116073220-b488e7be5902
	sigs.k8s.io/secrets-store-csi-driver v1.4.0
)

require (
	contrib.go.opencensus.io/exporter/ocagent v0.7.1-0.20200907061046-05415f1de66d // indirect
	contrib.go.opencensus.io/exporter/prometheus v0.4.2 // indirect
	dario.cat/mergo v1.0.0 // indirect
	github.com/antlr4-go/antlr/v4 v4.13.0 // indirect
	github.com/beorn7/perks v1.0.1 // indirect
	github.com/blendle/zapdriver v1.3.1 // indirect
	github.com/census-instrumentation/opencensus-proto v0.4.1 // indirect
	github.com/cespare/xxhash/v2 v2.3.0 // indirect
	github.com/davecgh/go-spew v1.1.2-0.20180830191138-d8f796af33cc // indirect
	github.com/elnormous/contenttype v1.0.4 // indirect
	github.com/emicklei/go-restful/v3 v3.12.1 // indirect
	github.com/evanphx/json-patch v5.9.0+incompatible // indirect
	github.com/expr-lang/expr v1.15.8 // indirect
	github.com/fsnotify/fsnotify v1.7.0 // indirect
	github.com/go-kit/log v0.2.1 // indirect
	github.com/go-logfmt/logfmt v0.5.1 // indirect
	github.com/go-logr/logr v1.4.2 // indirect
	github.com/go-openapi/jsonpointer v0.21.0 // indirect
	github.com/go-openapi/jsonreference v0.21.0 // indirect
	github.com/go-openapi/swag v0.23.0 // indirect
	github.com/gogo/protobuf v1.3.2 // indirect
	github.com/golang/groupcache v0.0.0-20210331224755-41bb18bfe9da // indirect
	github.com/golang/protobuf v1.5.4 // indirect
	github.com/google/cel-go v0.18.2 // indirect
	github.com/google/gnostic-models v0.6.8 // indirect
	github.com/google/go-cmp v0.6.0 // indirect
	github.com/google/go-containerregistry v0.16.1 // indirect
	github.com/google/gofuzz v1.2.0 // indirect
	github.com/google/uuid v1.6.0 // indirect
	github.com/grpc-ecosystem/grpc-gateway/v2 v2.20.0 // indirect
	github.com/hashicorp/errwrap v1.1.0 // indirect
	github.com/hashicorp/go-multierror v1.1.1 // indirect
	github.com/hashicorp/hcl v1.0.1-vault-5 // indirect
	github.com/imdario/mergo v0.3.16 // indirect
	github.com/josharian/intern v1.0.0 // indirect
	github.com/json-iterator/go v1.1.12 // indirect
	github.com/magiconair/properties v1.8.7 // indirect
	github.com/mailru/easyjson v0.7.7 // indirect
	github.com/mattn/go-colorable v0.1.13 // indirect
	github.com/mattn/go-isatty v0.0.20 // indirect
	github.com/modern-go/concurrent v0.0.0-20180306012644-bacd9c7ef1dd // indirect
	github.com/modern-go/reflect2 v1.0.2 // indirect
	github.com/munnerz/goautoneg v0.0.0-20191010083416-a7dc8b61c822 // indirect
	github.com/opencontainers/go-digest v1.0.0 // indirect
	github.com/pelletier/go-toml/v2 v2.2.2 // indirect
	github.com/pkg/errors v0.9.1 // indirect
	github.com/pmezard/go-difflib v1.0.1-0.20181226105442-5d4384ee4fb2 // indirect
	github.com/prometheus-operator/prometheus-operator/pkg/apis/monitoring v0.75.2 // indirect
	github.com/prometheus/client_model v0.6.1 // indirect
	github.com/prometheus/common v0.53.0 // indirect
	github.com/prometheus/procfs v0.15.0 // indirect
	github.com/prometheus/statsd_exporter v0.22.7 // indirect
	github.com/robfig/cron/v3 v3.0.1 // indirect
	github.com/sagikazarmark/locafero v0.4.0 // indirect
	github.com/sagikazarmark/slog-shim v0.1.0 // indirect
	github.com/sourcegraph/conc v0.3.0 // indirect
	github.com/spf13/afero v1.11.0 // indirect
	github.com/spf13/cast v1.6.0 // indirect
	github.com/stoewer/go-strcase v1.3.0 // indirect
	github.com/subosito/gotenv v1.6.0 // indirect
	go.opencensus.io v0.24.0 // indirect
	go.uber.org/multierr v1.11.0 // indirect
	go.uber.org/zap v1.27.0 // indirect
	golang.org/x/crypto v0.24.0 // indirect
	golang.org/x/exp v0.0.0-20240506185415-9bf2ced13842 // indirect
	golang.org/x/net v0.26.0 // indirect
<<<<<<< HEAD
	golang.org/x/oauth2 v0.21.0 // indirect
=======
	golang.org/x/oauth2 v0.20.0 // indirect
>>>>>>> da87e166
	golang.org/x/sys v0.21.0 // indirect
	golang.org/x/term v0.21.0 // indirect
	golang.org/x/text v0.16.0 // indirect
	golang.org/x/time v0.5.0 // indirect
	gomodules.xyz/jsonpatch/v2 v2.4.0 // indirect
	google.golang.org/api v0.181.0 // indirect
	google.golang.org/genproto/googleapis/api v0.0.0-20240515191416-fc5f0ca64291 // indirect
	google.golang.org/genproto/googleapis/rpc v0.0.0-20240515191416-fc5f0ca64291 // indirect
<<<<<<< HEAD
	google.golang.org/grpc v1.64.0 // indirect
	google.golang.org/protobuf v1.34.2 // indirect
=======
	google.golang.org/grpc v1.64.1 // indirect
	google.golang.org/protobuf v1.34.1 // indirect
>>>>>>> da87e166
	gopkg.in/inf.v0 v0.9.1 // indirect
	gopkg.in/ini.v1 v1.67.0 // indirect
	gopkg.in/yaml.v2 v2.4.0 // indirect
	gopkg.in/yaml.v3 v3.0.1 // indirect
	k8s.io/apiextensions-apiserver v0.30.2 // indirect
	k8s.io/klog/v2 v2.130.1 // indirect
	k8s.io/kube-openapi v0.0.0-20240620174524-b456828f718b // indirect
	k8s.io/utils v0.0.0-20240502163921-fe8a2dddb1d0 // indirect
	sigs.k8s.io/controller-runtime v0.18.4 // indirect
	sigs.k8s.io/gateway-api v1.1.0 // indirect
	sigs.k8s.io/json v0.0.0-20221116044647-bc3834ca7abd // indirect
	sigs.k8s.io/structured-merge-diff/v4 v4.4.1 // indirect
	sigs.k8s.io/yaml v1.4.0 // indirect
)<|MERGE_RESOLUTION|>--- conflicted
+++ resolved
@@ -102,11 +102,7 @@
 	golang.org/x/crypto v0.24.0 // indirect
 	golang.org/x/exp v0.0.0-20240506185415-9bf2ced13842 // indirect
 	golang.org/x/net v0.26.0 // indirect
-<<<<<<< HEAD
-	golang.org/x/oauth2 v0.21.0 // indirect
-=======
 	golang.org/x/oauth2 v0.20.0 // indirect
->>>>>>> da87e166
 	golang.org/x/sys v0.21.0 // indirect
 	golang.org/x/term v0.21.0 // indirect
 	golang.org/x/text v0.16.0 // indirect
@@ -115,13 +111,8 @@
 	google.golang.org/api v0.181.0 // indirect
 	google.golang.org/genproto/googleapis/api v0.0.0-20240515191416-fc5f0ca64291 // indirect
 	google.golang.org/genproto/googleapis/rpc v0.0.0-20240515191416-fc5f0ca64291 // indirect
-<<<<<<< HEAD
-	google.golang.org/grpc v1.64.0 // indirect
+	google.golang.org/grpc v1.64.1 // indirect
 	google.golang.org/protobuf v1.34.2 // indirect
-=======
-	google.golang.org/grpc v1.64.1 // indirect
-	google.golang.org/protobuf v1.34.1 // indirect
->>>>>>> da87e166
 	gopkg.in/inf.v0 v0.9.1 // indirect
 	gopkg.in/ini.v1 v1.67.0 // indirect
 	gopkg.in/yaml.v2 v2.4.0 // indirect
