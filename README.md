--- conflicted
+++ resolved
@@ -34,13 +34,7 @@
 We use gomock to generate mocks used in unit test.
 You need to regenerate mocks if you make changes to any of the interface types used by the application.
 ```
-<<<<<<< HEAD
-$ mockgen -source ./api/buildstatus/models/buildstatus.go -destination ./api/test/mock/buildstatus_mock.go -package mock
-$ mockgen -source ./api/deployments/deployment_handler.go -destination ./api/deployments/mock/deployment_handler_mock.go -package mock
-$ mockgen -source ./api/secrets/secret_handler.go -destination ./api/secrets/mock/secret_handler_mock.go -package mock
-=======
 make mocks
->>>>>>> e0bb0378
 ```
 
 ### Running locally
