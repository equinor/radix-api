--- conflicted
+++ resolved
@@ -2,12 +2,9 @@
 
 import (
 	"fmt"
-<<<<<<< HEAD
 	"strings"
-=======
 	"net/http"
 	"net/http/httptest"
->>>>>>> 7598e68d
 	"testing"
 	"time"
 
