--- conflicted
+++ resolved
@@ -36,15 +36,14 @@
 			HandlerFunc: GetApplicationEnvironmentDeployments,
 		},
 		models.Route{
-<<<<<<< HEAD
 			Path:        rootPath + "/environments",
 			Method:      "GET",
 			HandlerFunc: GetEnvironmentSummary,
-=======
+		},
+		models.Route{
 			Path:        rootPath + "/environments/{envName}/components/{componentName}/secrets/{secretName}",
 			Method:      "PUT",
 			HandlerFunc: ChangeEnvironmentComponentSecret,
->>>>>>> 7598e68d
 		},
 	}
 
@@ -58,11 +57,7 @@
 	return subscriptions
 }
 
-<<<<<<< HEAD
 // GetApplicationEnvironmentDeployments Lists the application environment deployments
-=======
-// GetApplicationEnvironmentDeployments Gets deployments of an application environment
->>>>>>> 7598e68d
 func GetApplicationEnvironmentDeployments(client kubernetes.Interface, radixclient radixclient.Interface, w http.ResponseWriter, r *http.Request) {
 	// swagger:operation GET /applications/{appName}/environments/{envName}/deployments environment getApplicationEnvironmentDeployments
 	// ---
@@ -119,7 +114,6 @@
 	utils.JSONResponse(w, r, appEnvironmentDeployments)
 }
 
-<<<<<<< HEAD
 // GetEnvironmentSummary Lists the environments for an application
 func GetEnvironmentSummary(client kubernetes.Interface, radixclient radixclient.Interface, w http.ResponseWriter, r *http.Request) {
 	// swagger:operation GET /applications/{appName}/environments environment getEnvironmentSummary
@@ -138,7 +132,23 @@
 	//        type: "array"
 	//        items:
 	//           "$ref": "#/definitions/EnvironmentSummary"
-=======
+	//   "401":
+	//     description: "Unauthorized"
+	//   "404":
+	//     description: "Not found"
+	appName := mux.Vars(r)["appName"]
+
+	environmentHandler := Init(client, radixclient)
+	appEnvironments, err := environmentHandler.HandleGetEnvironmentSummary(appName)
+
+	if err != nil {
+		utils.ErrorResponse(w, r, err)
+		return
+	}
+
+	utils.JSONResponse(w, r, appEnvironments)
+}
+
 // ChangeEnvironmentComponentSecret Modifies an application environment component secret
 func ChangeEnvironmentComponentSecret(client kubernetes.Interface, radixclient radixclient.Interface, w http.ResponseWriter, r *http.Request) {
 	// swagger:operation PUT /applications/{appName}/environments/{envName}/components/{componentName}/secrets/{secretName} environments changeEnvironmentComponentSecret
@@ -176,18 +186,10 @@
 	//     "$ref": "#/definitions/ComponentSecret"
 	//   "400":
 	//     description: "Invalid application"
->>>>>>> 7598e68d
 	//   "401":
 	//     description: "Unauthorized"
 	//   "404":
 	//     description: "Not found"
-<<<<<<< HEAD
-	appName := mux.Vars(r)["appName"]
-
-	environmentHandler := Init(client, radixclient)
-	appEnvironments, err := environmentHandler.HandleGetEnvironmentSummary(appName)
-
-=======
 	//   "409":
 	//     description: "Conflict"
 	appName := mux.Vars(r)["appName"]
@@ -204,15 +206,10 @@
 	environmentHandler := Init(client, radixclient)
 
 	newSecret, err := environmentHandler.HandleChangeEnvironmentComponentSecret(appName, envName, componentName, secretName, componentSecret)
->>>>>>> 7598e68d
 	if err != nil {
 		utils.ErrorResponse(w, r, err)
 		return
 	}
 
-<<<<<<< HEAD
-	utils.JSONResponse(w, r, appEnvironments)
-=======
 	utils.JSONResponse(w, r, &newSecret)
->>>>>>> 7598e68d
 }