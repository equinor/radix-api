package environments

import (
	"bytes"
	"context"
	"fmt"
	"io"
	"sort"
	"strings"
	"time"

	deploymentModels "github.com/equinor/radix-api/api/deployments/models"
	environmentModels "github.com/equinor/radix-api/api/environments/models"
	"github.com/equinor/radix-api/api/kubequery"
<<<<<<< HEAD
	"github.com/equinor/radix-api/api/models"
=======
	apimodels "github.com/equinor/radix-api/api/models"
>>>>>>> 7c04ce07
	"github.com/equinor/radix-api/api/utils"
	radixhttp "github.com/equinor/radix-common/net/http"
	radixutils "github.com/equinor/radix-common/utils"
	"github.com/equinor/radix-common/utils/slice"
	batchesv1 "github.com/equinor/radix-job-scheduler/api/v1/batches"
	jobsv1 "github.com/equinor/radix-job-scheduler/api/v1/jobs"
	jobsSchedulerModels "github.com/equinor/radix-job-scheduler/models"
<<<<<<< HEAD
	jobSchedulerV1Models "github.com/equinor/radix-job-scheduler/models/v1"
=======
>>>>>>> 7c04ce07
	"github.com/equinor/radix-operator/pkg/apis/kube"
	radixv1 "github.com/equinor/radix-operator/pkg/apis/radix/v1"
	operatorUtils "github.com/equinor/radix-operator/pkg/apis/utils"
	radixLabels "github.com/equinor/radix-operator/pkg/apis/utils/labels"
	kubeerrors "k8s.io/apimachinery/pkg/api/errors"
	metav1 "k8s.io/apimachinery/pkg/apis/meta/v1"
	"k8s.io/apimachinery/pkg/labels"
)

// GetJobs Get jobs
func (eh EnvironmentHandler) GetJobs(ctx context.Context, appName, envName, jobComponentName string) ([]deploymentModels.ScheduledJobSummary, error) {
	rdList, err := kubequery.GetRadixDeploymentsForEnvironment(ctx, eh.accounts.UserAccount.RadixClient, appName, envName)
	if err != nil {
		return nil, err
	}
	rbList, err := kubequery.GetRadixBatchesForJobComponent(ctx, eh.accounts.UserAccount.RadixClient, appName, envName, jobComponentName, kube.RadixBatchTypeJob)
	if err != nil {
		return nil, err
	}

	batches := apimodels.BuildScheduledBatchSummaries(rbList, rdList)

	var jobs []deploymentModels.ScheduledJobSummary
	for _, batch := range batches {
		jobs = append(jobs, batch.JobList...)
	}

	sort.SliceStable(jobs, func(i, j int) bool {
		return utils.IsBefore(&jobs[j], &jobs[i])
	})

	return jobs, nil
}

// GetJob Gets job by name
func (eh EnvironmentHandler) GetJob(ctx context.Context, appName, envName, jobComponentName, jobName string) (*deploymentModels.ScheduledJobSummary, error) {
<<<<<<< HEAD
	batchName, batchJobName, ok := parseBatchAndJobNameFromScheduledJobName(jobName)
	if !ok {
		return nil, jobNotFoundError(jobName)
	}
	radixBatch, err := eh.getRadixBatch(ctx, appName, envName, jobComponentName, batchName, "")
	if err != nil {
		return nil, err
	}
	radixBatchJob, jobFound := slice.FindFirst(radixBatch.Spec.Jobs, func(job radixv1.RadixBatchJob) bool { return job.Name == batchJobName })
	if !jobFound {
		return nil, jobNotFoundError(jobName)
	}
	jobComponent, err := eh.getRadixJobDeployComponent(ctx, appName, envName, jobComponentName, radixBatch.Spec.RadixDeploymentJobRef.Name)
	if err != nil && !errors.IsNotFound(err) {
		return nil, err
	}
	jobSchedulerJobHandler, err := eh.getJobSchedulerJobHandlerForActiveRadixDeployment(ctx, appName, envName, jobComponentName, err)
	if err != nil {
		return nil, err
	}
	jobStatus, err := jobSchedulerJobHandler.GetJob(ctx, jobName)
	if err != nil {
		return nil, err
	}
	jobSummary := eh.getScheduledJobSummary(radixBatch, radixBatchJob, jobStatus, jobComponent)
	return &jobSummary, nil
=======
	return eh.getJob(ctx, appName, envName, jobComponentName, jobName)
}

// GetBatches Get batches
func (eh EnvironmentHandler) GetBatches(ctx context.Context, appName, envName, jobComponentName string) ([]deploymentModels.ScheduledBatchSummary, error) {
	rdList, err := kubequery.GetRadixDeploymentsForEnvironment(ctx, eh.accounts.UserAccount.RadixClient, appName, envName)
	if err != nil {
		return nil, err
	}
	rbList, err := kubequery.GetRadixBatchesForJobComponent(ctx, eh.accounts.UserAccount.RadixClient, appName, envName, jobComponentName, kube.RadixBatchTypeBatch)
	if err != nil {
		return nil, err
	}

	batches := apimodels.BuildScheduledBatchSummaries(rbList, rdList)
	sort.SliceStable(batches, func(i, j int) bool {
		return utils.IsBefore(&batches[j], &batches[i])
	})

	return batches, nil
}

// GetBatch Gets batch by name
func (eh EnvironmentHandler) GetBatch(ctx context.Context, appName, envName, jobComponentName, batchName string) (*deploymentModels.ScheduledBatchSummary, error) {
	return eh.getBatch(ctx, appName, envName, jobComponentName, batchName)
>>>>>>> 7c04ce07
}

// StopJob Stop job by name
func (eh EnvironmentHandler) StopJob(ctx context.Context, appName, envName, jobComponentName, jobName string) error {
	batch, jobId, batchJobName, err := eh.getBatchJob(ctx, appName, envName, jobComponentName, jobName)
	if err != nil {
		return err
	}

	nonStoppableJob := slice.FindAll(batch.Status.JobStatuses, func(js radixv1.RadixBatchJobStatus) bool { return js.Name == batchJobName && !isBatchJobStoppable(js) })
	if len(nonStoppableJob) > 0 {
		return radixhttp.ValidationError(jobName, fmt.Sprintf("invalid job running state=%s", nonStoppableJob[0].Phase))
	}

	batch.Spec.Jobs[jobId].Stop = radixutils.BoolPtr(true)
	_, err = eh.accounts.UserAccount.RadixClient.RadixV1().RadixBatches(batch.GetNamespace()).Update(ctx, batch, metav1.UpdateOptions{})
	return err
}

// RestartJob Start running or stopped job by name
func (eh EnvironmentHandler) RestartJob(ctx context.Context, appName, envName, jobComponentName, jobName string) error {
	batch, jobIdx, _, err := eh.getBatchJob(ctx, appName, envName, jobComponentName, jobName)
	if err != nil {
		return err
	}

	setRestartJobTimeout(batch, jobIdx, radixutils.FormatTimestamp(time.Now()))
	_, err = eh.accounts.UserAccount.RadixClient.RadixV1().RadixBatches(batch.GetNamespace()).Update(ctx, batch, metav1.UpdateOptions{})
	return err
}

// RestartBatch Restart a scheduled or stopped batch
func (eh EnvironmentHandler) RestartBatch(ctx context.Context, appName, envName, jobComponentName, batchName string) error {
	batch, err := eh.getRadixBatch(ctx, appName, envName, jobComponentName, batchName, kube.RadixBatchTypeBatch)
	if err != nil {
		return err
	}

	restartTimestamp := radixutils.FormatTimestamp(time.Now())
	for jobIdx := 0; jobIdx < len(batch.Spec.Jobs); jobIdx++ {
		setRestartJobTimeout(batch, jobIdx, restartTimestamp)
	}
	_, err = eh.accounts.UserAccount.RadixClient.RadixV1().RadixBatches(batch.GetNamespace()).Update(ctx, batch, metav1.UpdateOptions{})
	return err
}

<<<<<<< HEAD
func (eh EnvironmentHandler) getJobs(ctx context.Context, appName, envName, jobComponentName string) ([]deploymentModels.ScheduledJobSummary, error) {
	singleJobBatches, err := eh.getRadixBatches(ctx, appName, envName, jobComponentName, kube.RadixBatchTypeJob)
	if err != nil {
		return nil, err
	}
	jobSchedulerJobHandler, err := eh.getJobSchedulerJobHandlerForActiveRadixDeployment(ctx, appName, envName, jobComponentName, err)
	if err != nil {
		return nil, err
	}
	jobStatuses, err := jobSchedulerJobHandler.GetJobs(ctx)
	if err != nil {
		return nil, err
	}
	return eh.getScheduledSingleJobSummaryList(singleJobBatches, jobStatuses), nil
}

func (eh EnvironmentHandler) getJobSchedulerJobHandlerForActiveRadixDeployment(ctx context.Context, appName string, envName string, jobComponentName string, err error) (jobsv1.JobHandler, error) {
	activeRd, err := eh.getActiveRadixDeployment(ctx, appName, envName)
	if err != nil {
		return nil, err
	}
	jobSchedulerJobHandler, err := eh.getJobSchedulerJobHandler(ctx, appName, envName, jobComponentName, activeRd.GetName())
	if err != nil {
		return nil, err
	}
	return jobSchedulerJobHandler, nil
}

func setRestartJobTimeout(batch *radixv1.RadixBatch, jobIdx int, restartTimestamp string) {
	batch.Spec.Jobs[jobIdx].Stop = nil
	batch.Spec.Jobs[jobIdx].Restart = restartTimestamp
}

=======
>>>>>>> 7c04ce07
// DeleteJob Delete job by name
func (eh EnvironmentHandler) DeleteJob(ctx context.Context, appName, envName, jobComponentName, jobName string) error {
	batchName, _, ok := parseBatchAndJobNameFromScheduledJobName(jobName)
	if !ok {
		return jobNotFoundError(jobName)
	}

	batch, err := eh.getRadixBatch(ctx, appName, envName, jobComponentName, batchName, kube.RadixBatchTypeJob)
	if err != nil {
		return err
	}

	return eh.accounts.UserAccount.RadixClient.RadixV1().RadixBatches(batch.GetNamespace()).Delete(ctx, batch.GetName(), metav1.DeleteOptions{})
}

<<<<<<< HEAD
func (eh EnvironmentHandler) getRadixJobDeployComponent(ctx context.Context, appName, envName, jobComponentName, deploymentName string) (*radixv1.RadixDeployJobComponent, error) {
	namespace := operatorUtils.GetEnvironmentNamespace(appName, envName)
	radixDeployment, err := eh.accounts.UserAccount.RadixClient.RadixV1().RadixDeployments(namespace).Get(ctx, deploymentName, metav1.GetOptions{})
	if err != nil {
		return nil, err
	}
	rdJob, _ := slice.FindFirst(radixDeployment.Spec.Jobs, func(job radixv1.RadixDeployJobComponent) bool { return job.Name == jobComponentName })
	return &rdJob, nil
}

// GetBatches Get batches
func (eh EnvironmentHandler) GetBatches(ctx context.Context, appName, envName, jobComponentName string) ([]deploymentModels.ScheduledBatchSummary, error) {
	summaries, err := eh.getBatches(ctx, appName, envName, jobComponentName)
	if err != nil {
		return nil, err
	}

	sort.SliceStable(summaries, func(i, j int) bool {
		return utils.IsBefore(&summaries[j], &summaries[i])
	})

	return summaries, nil
}

func (eh EnvironmentHandler) getBatches(ctx context.Context, appName, envName, jobComponentName string) ([]deploymentModels.ScheduledBatchSummary, error) {
	radixBatches, err := eh.getRadixBatches(ctx, appName, envName, jobComponentName, kube.RadixBatchTypeBatch)
	if err != nil {
		return nil, err
	}

	jobSchedulerBatchHandler, err := eh.getJobSchedulerBatchHandler(ctx, appName, envName, jobComponentName)
	if err != nil {
		return nil, err
	}
	batchStatuses, err := jobSchedulerBatchHandler.GetBatches(ctx)
	if err != nil {
		return nil, err
	}
	return eh.getScheduledBatchSummaryList(radixBatches, batchStatuses), nil
}

=======
>>>>>>> 7c04ce07
// StopBatch Stop batch by name
func (eh EnvironmentHandler) StopBatch(ctx context.Context, appName, envName, jobComponentName, batchName string) error {
	batch, err := eh.getRadixBatch(ctx, appName, envName, jobComponentName, batchName, kube.RadixBatchTypeBatch)
	if err != nil {
		return err
	}

	if !isBatchStoppable(batch.Status.Condition) {
		return nil
	}

	nonStoppableJobs := slice.FindAll(batch.Status.JobStatuses, func(js radixv1.RadixBatchJobStatus) bool { return !isBatchJobStoppable(js) })
	var didChange bool
	for idx, job := range batch.Spec.Jobs {
		if slice.FindIndex(nonStoppableJobs, func(js radixv1.RadixBatchJobStatus) bool { return js.Name == job.Name }) == -1 {
			batch.Spec.Jobs[idx].Stop = radixutils.BoolPtr(true)
			didChange = true
		}
	}

	if !didChange {
		return nil
	}

	_, err = eh.accounts.UserAccount.RadixClient.RadixV1().RadixBatches(batch.GetNamespace()).Update(ctx, batch, metav1.UpdateOptions{})
	return err
}

// DeleteBatch Delete batch by name
func (eh EnvironmentHandler) DeleteBatch(ctx context.Context, appName, envName, jobComponentName, batchName string) error {
	batch, err := eh.getRadixBatch(ctx, appName, envName, jobComponentName, batchName, kube.RadixBatchTypeBatch)
	if err != nil {
		return err
	}

	return eh.accounts.UserAccount.RadixClient.RadixV1().RadixBatches(batch.GetNamespace()).Delete(ctx, batch.GetName(), metav1.DeleteOptions{})
}

// CopyBatch Copy batch by name
func (eh EnvironmentHandler) CopyBatch(ctx context.Context, appName, envName, jobComponentName, batchName string, scheduledBatchRequest environmentModels.ScheduledBatchRequest) (*deploymentModels.ScheduledBatchSummary, error) {
	deploymentName := scheduledBatchRequest.DeploymentName
	jobSchedulerBatchHandler, err := eh.jobSchedulerBatchHandler(ctx, appName, envName, jobComponentName, deploymentName)
	if err != nil {
		return nil, err
	}
	batchStatus, err := jobSchedulerBatchHandler.CopyBatch(ctx, batchName, deploymentName)
	if err != nil {
		return nil, err
	}
	return eh.getBatch(ctx, appName, envName, jobComponentName, batchStatus.BatchName)
}

func (eh EnvironmentHandler) jobSchedulerBatchHandler(ctx context.Context, appName string, envName string, jobComponentName string, deploymentName string) (batchesv1.BatchHandler, error) {
	jobComponent, err := eh.getRadixJobDeployComponent(ctx, appName, envName, jobComponentName, deploymentName)
	if err != nil {
		return nil, err
	}
	jobSchedulerBatchHandler := eh.jobSchedulerHandlerFactory.CreateJobSchedulerBatchHandlerForEnv(getJobSchedulerEnvFor(appName, envName, jobComponentName, deploymentName), jobComponent)
	return jobSchedulerBatchHandler, nil
}

// CopyJob Copy job by name
func (eh EnvironmentHandler) CopyJob(ctx context.Context, appName, envName, jobComponentName, jobName string, scheduledJobRequest environmentModels.ScheduledJobRequest) (*deploymentModels.ScheduledJobSummary, error) {
	deploymentName := scheduledJobRequest.DeploymentName
	jobSchedulerJobHandler, err := eh.getJobSchedulerJobHandler(ctx, appName, envName, jobComponentName, deploymentName)
	if err != nil {
		return nil, err
	}
	jobStatus, err := jobSchedulerJobHandler.CopyJob(ctx, jobName, deploymentName)
	if err != nil {
		return nil, err
	}

	return eh.getJob(ctx, appName, envName, jobComponentName, jobStatus.Name)
}

<<<<<<< HEAD
func (eh EnvironmentHandler) getJobSchedulerJobHandler(ctx context.Context, appName, envName, jobComponentName, deploymentName string) (jobsv1.JobHandler, error) {
	jobComponent, err := eh.getRadixJobDeployComponent(ctx, appName, envName, jobComponentName, deploymentName)
	if err != nil {
		return nil, err
	}
	jobSchedulerJobHandler := eh.jobSchedulerHandlerFactory.CreateJobSchedulerJobHandlerForEnv(getJobSchedulerEnvFor(appName, envName, jobComponentName, deploymentName), jobComponent)
	return jobSchedulerJobHandler, nil
}

// GetBatch Gets batch by name
func (eh EnvironmentHandler) GetBatch(ctx context.Context, appName, envName, jobComponentName, batchName string) (*deploymentModels.ScheduledBatchSummary, error) {
	return eh.getBatch(ctx, appName, envName, jobComponentName, batchName)
}

func (eh EnvironmentHandler) getBatch(ctx context.Context, appName, envName, jobComponentName, batchName string) (*deploymentModels.ScheduledBatchSummary, error) {
	radixBatch, err := eh.getRadixBatch(ctx, appName, envName, jobComponentName, batchName, kube.RadixBatchTypeBatch)
=======
// GetJobPayload Gets job payload
func (eh EnvironmentHandler) GetJobPayload(ctx context.Context, appName, envName, jobComponentName, jobName string) (io.ReadCloser, error) {
	return eh.getJobPayload(ctx, appName, envName, jobComponentName, jobName)
}

func (eh EnvironmentHandler) getJob(ctx context.Context, appName, envName, jobComponentName, jobName string) (*deploymentModels.ScheduledJobSummary, error) {
	batchName, _, ok := parseBatchAndJobNameFromScheduledJobName(jobName)
	if !ok {
		return nil, jobNotFoundError(jobName)
	}

	rb, err := eh.getRadixBatch(ctx, appName, envName, jobComponentName, batchName, "")
>>>>>>> 7c04ce07
	if err != nil {
		return nil, err
	}

<<<<<<< HEAD
	jobSchedulerBatchHandler, err := eh.getJobSchedulerBatchHandler(ctx, appName, envName, jobComponentName)
	if err != nil {
		return nil, err
	}
	batchStatus, err := jobSchedulerBatchHandler.GetBatch(ctx, batchName)
	if err != nil {
		return nil, err
	}
	batchSummary := eh.getScheduledBatchSummary(radixBatch, batchStatus)
	batchSummary.JobList = eh.getScheduledJobSummaries(radixBatch, batchStatus.JobStatuses)
	return &batchSummary, nil
=======
	rd, err := kubequery.GetRadixDeploymentByName(ctx, eh.accounts.UserAccount.RadixClient, appName, envName, rb.Spec.RadixDeploymentJobRef.Name)
	if err != nil && !kubeerrors.IsNotFound(err) {
		return nil, err
	}

	batch := apimodels.BuildScheduledBatchSummary(rb, rd)
	job, found := slice.FindFirst(batch.JobList, func(j deploymentModels.ScheduledJobSummary) bool { return j.Name == jobName })
	if !found {
		return nil, jobNotFoundError(jobName)
	}
>>>>>>> 7c04ce07

	return &job, nil
}

<<<<<<< HEAD
func (eh EnvironmentHandler) getJobSchedulerBatchHandler(ctx context.Context, appName string, envName string, jobComponentName string) (batchesv1.BatchHandler, error) {
	activeRd, err := eh.getActiveRadixDeployment(ctx, appName, envName)
	if err != nil {
		return nil, err
	}
	jobSchedulerBatchHandler, err := eh.jobSchedulerBatchHandler(ctx, appName, envName, jobComponentName, activeRd.GetName())
	if err != nil {
		return nil, err
	}
	return jobSchedulerBatchHandler, nil
}

func (eh EnvironmentHandler) getActiveRadixDeployment(ctx context.Context, appName string, envName string) (*radixv1.RadixDeployment, error) {
	rdList, err := kubequery.GetRadixDeploymentsForEnvironments(ctx, eh.accounts.UserAccount.RadixClient, appName, []string{envName}, 1)
	if err != nil {
		return nil, err
	}
	activeRd, ok := models.GetActiveDeploymentForAppEnv(appName, envName, rdList)
	if !ok {
		return nil, fmt.Errorf("no active deployment found for the app %s, environment %s", appName, envName)
	}
	return &activeRd, nil
}

// GetJobPayload Gets job payload
func (eh EnvironmentHandler) GetJobPayload(ctx context.Context, appName, envName, jobComponentName, jobName string) (io.ReadCloser, error) {
	return eh.getJobPayload(ctx, appName, envName, jobComponentName, jobName)
=======
func (eh EnvironmentHandler) getBatch(ctx context.Context, appName, envName, jobComponentName, batchName string) (*deploymentModels.ScheduledBatchSummary, error) {
	rb, err := eh.getRadixBatch(ctx, appName, envName, jobComponentName, batchName, kube.RadixBatchTypeBatch)
	if err != nil {
		return nil, err
	}

	rd, err := kubequery.GetRadixDeploymentByName(ctx, eh.accounts.UserAccount.RadixClient, appName, envName, rb.Spec.RadixDeploymentJobRef.Name)
	if err != nil && !kubeerrors.IsNotFound(err) {
		return nil, err
	}

	return apimodels.BuildScheduledBatchSummary(rb, rd), nil
>>>>>>> 7c04ce07
}

func (eh EnvironmentHandler) getJobPayload(ctx context.Context, appName, envName, jobComponentName, jobName string) (io.ReadCloser, error) {
	batchName, batchJobName, ok := parseBatchAndJobNameFromScheduledJobName(jobName)
	if !ok {
		return nil, jobNotFoundError(jobName)
	}

	batch, err := eh.getRadixBatch(ctx, appName, envName, jobComponentName, batchName, "")
	if err != nil {
		return nil, err
	}

	jobs := slice.FindAll(batch.Spec.Jobs, func(job radixv1.RadixBatchJob) bool { return job.Name == batchJobName })
	if len(jobs) == 0 {
		return nil, jobNotFoundError(jobName)
	}

	job := jobs[0]
	if job.PayloadSecretRef == nil {
		return io.NopCloser(&bytes.Buffer{}), nil
	}

	namespace := operatorUtils.GetEnvironmentNamespace(appName, envName)
	secret, err := eh.accounts.ServiceAccount.Client.CoreV1().Secrets(namespace).Get(ctx, job.PayloadSecretRef.Name, metav1.GetOptions{})
	if err != nil {
		if kubeerrors.IsNotFound(err) {
			return nil, environmentModels.ScheduledJobPayloadNotFoundError(appName, jobName)
		}
		return nil, err
	}

	payload, ok := secret.Data[job.PayloadSecretRef.Key]
	if !ok {
		return nil, environmentModels.ScheduledJobPayloadNotFoundError(appName, jobName)
	}

	return io.NopCloser(bytes.NewReader(payload)), nil
}

func (eh EnvironmentHandler) getRadixBatch(ctx context.Context, appName, envName, jobComponentName, batchName string, batchType kube.RadixBatchType) (*radixv1.RadixBatch, error) {
	namespace := operatorUtils.GetEnvironmentNamespace(appName, envName)
	labelSelector := radixLabels.Merge(
		radixLabels.ForApplicationName(appName),
		radixLabels.ForComponentName(jobComponentName),
	)

	if batchType != "" {
		labelSelector = radixLabels.Merge(
			labelSelector,
			radixLabels.ForBatchType(batchType),
		)
	}

	batch, err := eh.accounts.UserAccount.RadixClient.RadixV1().RadixBatches(namespace).Get(ctx, batchName, metav1.GetOptions{})
	if err != nil {
		if kubeerrors.IsNotFound(err) {
			return nil, batchNotFoundError(batchName)
		}
		return nil, err
	}

	if !labelSelector.AsSelector().Matches(labels.Set(batch.GetLabels())) {
		return nil, batchNotFoundError(batchName)
	}

	return batch, nil
}

<<<<<<< HEAD
func (eh EnvironmentHandler) getScheduledBatchSummaryList(batches []radixv1.RadixBatch, batchStatuses []jobSchedulerV1Models.BatchStatus) []deploymentModels.ScheduledBatchSummary {
	batchStatusesMap := slice.Reduce(batchStatuses, make(map[string]*jobSchedulerV1Models.BatchStatus), func(acc map[string]*jobSchedulerV1Models.BatchStatus, batchStatus jobSchedulerV1Models.BatchStatus) map[string]*jobSchedulerV1Models.BatchStatus {
		acc[batchStatus.Name] = &batchStatus
		return acc
	})
	var summaries []deploymentModels.ScheduledBatchSummary
	for _, batch := range batches {
		batchStatus := batchStatusesMap[batch.Name]
		summaries = append(summaries, eh.getScheduledBatchSummary(&batch, batchStatus))
	}
	return summaries
}

func (eh EnvironmentHandler) getScheduledBatchSummary(radixBatch *radixv1.RadixBatch, batchStatus *jobSchedulerV1Models.BatchStatus) deploymentModels.ScheduledBatchSummary {
	var jobStatuses []jobSchedulerV1Models.JobStatus
	if batchStatus != nil {
		jobStatuses = batchStatus.JobStatuses
	}
	summary := deploymentModels.ScheduledBatchSummary{
		Name:           radixBatch.Name,
		TotalJobCount:  len(radixBatch.Spec.Jobs),
		DeploymentName: radixBatch.Spec.RadixDeploymentJobRef.Name,
		JobList:        eh.getScheduledJobSummaries(radixBatch, jobStatuses),
	}
	if batchStatus != nil {
		summary.Status = string(batchStatus.Status)
		summary.Created = batchStatus.Created
		summary.Started = batchStatus.Started
		summary.Ended = batchStatus.Ended
	} else {
		summary.Status = string(radixBatch.Status.Condition.Type)
		summary.Created = radixutils.FormatTimestamp(radixBatch.GetCreationTimestamp().Time)
		summary.Started = radixutils.FormatTime(radixBatch.Status.Condition.ActiveTime)
		summary.Ended = radixutils.FormatTime(radixBatch.Status.Condition.CompletionTime)
	}
	return summary
}

func (eh EnvironmentHandler) getScheduledBatchStatus(batchStatus *jobSchedulerV1Models.BatchStatus, deploymentName string) *deploymentModels.ScheduledBatchSummary {
	return &deploymentModels.ScheduledBatchSummary{
		Name:           batchStatus.Name,
		DeploymentName: deploymentName,
		Status:         string(batchStatus.Status),
		TotalJobCount:  len(batchStatus.JobStatuses),
		Created:        batchStatus.Created,
		Started:        batchStatus.Started,
		Ended:          batchStatus.Ended,
	}
}

func (eh EnvironmentHandler) getScheduledJobStatus(jobStatus *jobSchedulerV1Models.JobStatus, deploymentName string) *deploymentModels.ScheduledJobSummary {
	return &deploymentModels.ScheduledJobSummary{
		Name:           fmt.Sprintf("%s-%s", jobStatus.BatchName, jobStatus.Name),
		DeploymentName: deploymentName,
		BatchName:      jobStatus.BatchName,
		JobId:          jobStatus.JobId,
		Status:         string(jobStatus.Status),
	}
}

func (eh EnvironmentHandler) getScheduledSingleJobSummaryList(singleJobBatches []radixv1.RadixBatch, jobStatuses []jobSchedulerV1Models.JobStatus) []deploymentModels.ScheduledJobSummary {
	var summaries []deploymentModels.ScheduledJobSummary
	jobStatusMap := getJobStatusMap(jobStatuses)
	for _, radixBatch := range singleJobBatches {
		name := getJobNameWithBatchName(&radixBatch, radixBatch.Spec.Jobs[0])
		jobStatus, _ := jobStatusMap[name]
		summaries = append(summaries, eh.getScheduledJobSummaries(&radixBatch, []jobSchedulerV1Models.JobStatus{*jobStatus})...)
	}
	return summaries
}

func (eh EnvironmentHandler) getScheduledJobSummaries(radixBatch *radixv1.RadixBatch, jobStatuses []jobSchedulerV1Models.JobStatus) (summaries []deploymentModels.ScheduledJobSummary) {
	jobStatusMap := getJobStatusMap(jobStatuses)
	for _, job := range radixBatch.Spec.Jobs {
		jobStatus, _ := jobStatusMap[getJobNameWithBatchName(radixBatch, job)]
		summaries = append(summaries, eh.getScheduledJobSummary(radixBatch, job, jobStatus, nil))
	}
	return
}

func getJobNameWithBatchName(radixBatch *radixv1.RadixBatch, job radixv1.RadixBatchJob) string {
	return fmt.Sprintf("%s-%s", radixBatch.Name, job.Name)
}

func getJobStatusMap(jobStatuses []jobSchedulerV1Models.JobStatus) map[string]*jobSchedulerV1Models.JobStatus {
	return slice.Reduce(jobStatuses, make(map[string]*jobSchedulerV1Models.JobStatus), func(acc map[string]*jobSchedulerV1Models.JobStatus, jobStatus jobSchedulerV1Models.JobStatus) map[string]*jobSchedulerV1Models.JobStatus {
		acc[jobStatus.Name] = &jobStatus
		return acc
	})
}

func (eh EnvironmentHandler) getScheduledJobSummary(radixBatch *radixv1.RadixBatch, radixBatchJob radixv1.RadixBatchJob, jobStatus *jobSchedulerV1Models.JobStatus, jobComponent *radixv1.RadixDeployJobComponent) deploymentModels.ScheduledJobSummary {
	var batchName string
	if radixBatch.GetLabels()[kube.RadixBatchTypeLabel] == string(kube.RadixBatchTypeBatch) {
		batchName = radixBatch.GetName()
	}

	summary := deploymentModels.ScheduledJobSummary{
		Name:           fmt.Sprintf("%s-%s", radixBatch.GetName(), radixBatchJob.Name),
		DeploymentName: radixBatch.Spec.RadixDeploymentJobRef.Name,
		BatchName:      batchName,
		JobId:          radixBatchJob.JobId,
		ReplicaList:    getReplicaSummariesForJob(radixBatch, radixBatchJob),
		Status:         radixv1.RadixBatchJobApiStatusWaiting,
	}

	if jobComponent != nil {
		summary.TimeLimitSeconds = jobComponent.TimeLimitSeconds
		if radixBatchJob.TimeLimitSeconds != nil {
			summary.TimeLimitSeconds = radixBatchJob.TimeLimitSeconds
		}

		if jobComponent.BackoffLimit != nil {
			summary.BackoffLimit = *jobComponent.BackoffLimit
		}
		if radixBatchJob.BackoffLimit != nil {
			summary.BackoffLimit = *radixBatchJob.BackoffLimit
		}

		if jobComponent.Node != (radixv1.RadixNode{}) {
			summary.Node = (*deploymentModels.Node)(&jobComponent.Node)
		}
		if radixBatchJob.Node != nil {
			summary.Node = (*deploymentModels.Node)(radixBatchJob.Node)
		}

		if radixBatchJob.Resources != nil {
			summary.Resources = deploymentModels.ConvertRadixResourceRequirements(*radixBatchJob.Resources)
		} else if len(jobComponent.Resources.Requests) > 0 || len(jobComponent.Resources.Limits) > 0 {
			summary.Resources = deploymentModels.ConvertRadixResourceRequirements(jobComponent.Resources)
		}
	}
	if jobStatus != nil {
		summary.Status = string(jobStatus.Status)
		summary.Created = jobStatus.Created
		summary.Started = jobStatus.Started
		summary.Ended = jobStatus.Ended
		summary.Message = jobStatus.Message
		summary.FailedCount = jobStatus.Failed
		summary.Restart = jobStatus.Restart
	}
	return summary
}

func getReplicaSummariesForJob(radixBatch *radixv1.RadixBatch, job radixv1.RadixBatchJob) []deploymentModels.ReplicaSummary {
	if jobStatus, ok := slice.FindFirst(radixBatch.Status.JobStatuses, func(jobStatus radixv1.RadixBatchJobStatus) bool {
		return jobStatus.Name == job.Name
	}); ok {
		return slice.Reduce(jobStatus.RadixBatchJobPodStatuses, make([]deploymentModels.ReplicaSummary, 0),
			func(acc []deploymentModels.ReplicaSummary, jobPodStatus radixv1.RadixBatchJobPodStatus) []deploymentModels.ReplicaSummary {
				return append(acc, getReplicaSummaryByJobPodStatus(job, jobPodStatus))
			})
	}
	return nil
}

func getReplicaSummaryByJobPodStatus(radixBatchJob radixv1.RadixBatchJob, jobPodStatus radixv1.RadixBatchJobPodStatus) deploymentModels.ReplicaSummary {
	summary := deploymentModels.ReplicaSummary{
		Name:          jobPodStatus.Name,
		Created:       radixutils.FormatTimestamp(jobPodStatus.CreationTime.Time),
		RestartCount:  jobPodStatus.RestartCount,
		Image:         jobPodStatus.Image,
		ImageId:       jobPodStatus.ImageID,
		PodIndex:      jobPodStatus.PodIndex,
		Reason:        jobPodStatus.Reason,
		StatusMessage: jobPodStatus.Message,
		ExitCode:      jobPodStatus.ExitCode,
		Status:        deploymentModels.ReplicaStatus{Status: string(jobPodStatus.Phase)},
	}
	if jobPodStatus.StartTime != nil {
		summary.StartTime = radixutils.FormatTimestamp(jobPodStatus.StartTime.Time)
	}
	if jobPodStatus.EndTime != nil {
		summary.EndTime = radixutils.FormatTimestamp(jobPodStatus.EndTime.Time)
	}
	if radixBatchJob.Resources != nil {
		summary.Resources = pointers.Ptr(deploymentModels.ConvertRadixResourceRequirements(*radixBatchJob.Resources))
	}
	return summary
}

=======
>>>>>>> 7c04ce07
// check if batch can be stopped
func isBatchStoppable(condition radixv1.RadixBatchCondition) bool {
	return condition.Type == "" ||
		condition.Type == radixv1.BatchConditionTypeActive ||
		condition.Type == radixv1.BatchConditionTypeWaiting
}

// check if batch job can be stopped
func isBatchJobStoppable(status radixv1.RadixBatchJobStatus) bool {
	return status.Phase == "" ||
		status.Phase == radixv1.BatchJobPhaseActive ||
		status.Phase == radixv1.BatchJobPhaseWaiting ||
		status.Phase == radixv1.BatchJobPhaseRunning
}

func batchNotFoundError(batchName string) error {
	return radixhttp.NotFoundError(fmt.Sprintf("batch %s not found", batchName))
}

func jobNotFoundError(jobName string) error {
	return radixhttp.NotFoundError(fmt.Sprintf("job %s not found", jobName))
}

func parseBatchAndJobNameFromScheduledJobName(scheduleJobName string) (batchName, batchJobName string, ok bool) {
	scheduleJobNameParts := strings.Split(scheduleJobName, "-")
	if len(scheduleJobNameParts) < 2 {
		return
	}
	batchName = strings.Join(scheduleJobNameParts[:len(scheduleJobNameParts)-1], "-")
	batchJobName = scheduleJobNameParts[len(scheduleJobNameParts)-1]
	ok = true
	return
}

func (eh EnvironmentHandler) getBatchJob(ctx context.Context, appName string, envName string, jobComponentName string, jobName string) (*radixv1.RadixBatch, int, string, error) {
	batchName, batchJobName, ok := parseBatchAndJobNameFromScheduledJobName(jobName)
	if !ok {
		return nil, 0, "", jobNotFoundError(jobName)
	}

	batch, err := eh.getRadixBatch(ctx, appName, envName, jobComponentName, batchName, "")
	if err != nil {
		return nil, 0, "", err
	}

	idx := slice.FindIndex(batch.Spec.Jobs, func(job radixv1.RadixBatchJob) bool { return job.Name == batchJobName })
	if idx == -1 {
		return nil, 0, "", jobNotFoundError(jobName)
	}
	return batch, idx, batchJobName, err
}

func getJobSchedulerEnvFor(appName, envName, jobComponentName, deploymentName string) *jobsSchedulerModels.Env {
	return &jobsSchedulerModels.Env{
		RadixComponentName:                           jobComponentName,
		RadixDeploymentName:                          deploymentName,
		RadixDeploymentNamespace:                     operatorUtils.GetEnvironmentNamespace(appName, envName),
		RadixJobSchedulersPerEnvironmentHistoryLimit: 10,
	}
}

func setRestartJobTimeout(batch *radixv1.RadixBatch, jobIdx int, restartTimestamp string) {
	batch.Spec.Jobs[jobIdx].Stop = nil
	batch.Spec.Jobs[jobIdx].Restart = restartTimestamp
}<|MERGE_RESOLUTION|>--- conflicted
+++ resolved
@@ -12,22 +12,18 @@
 	deploymentModels "github.com/equinor/radix-api/api/deployments/models"
 	environmentModels "github.com/equinor/radix-api/api/environments/models"
 	"github.com/equinor/radix-api/api/kubequery"
-<<<<<<< HEAD
+	apimodels "github.com/equinor/radix-api/api/models"
+	"github.com/equinor/radix-api/api/kubequery"
 	"github.com/equinor/radix-api/api/models"
-=======
-	apimodels "github.com/equinor/radix-api/api/models"
->>>>>>> 7c04ce07
 	"github.com/equinor/radix-api/api/utils"
 	radixhttp "github.com/equinor/radix-common/net/http"
 	radixutils "github.com/equinor/radix-common/utils"
+	"github.com/equinor/radix-common/utils/pointers"
 	"github.com/equinor/radix-common/utils/slice"
 	batchesv1 "github.com/equinor/radix-job-scheduler/api/v1/batches"
 	jobsv1 "github.com/equinor/radix-job-scheduler/api/v1/jobs"
 	jobsSchedulerModels "github.com/equinor/radix-job-scheduler/models"
-<<<<<<< HEAD
 	jobSchedulerV1Models "github.com/equinor/radix-job-scheduler/models/v1"
-=======
->>>>>>> 7c04ce07
 	"github.com/equinor/radix-operator/pkg/apis/kube"
 	radixv1 "github.com/equinor/radix-operator/pkg/apis/radix/v1"
 	operatorUtils "github.com/equinor/radix-operator/pkg/apis/utils"
@@ -39,20 +35,9 @@
 
 // GetJobs Get jobs
 func (eh EnvironmentHandler) GetJobs(ctx context.Context, appName, envName, jobComponentName string) ([]deploymentModels.ScheduledJobSummary, error) {
-	rdList, err := kubequery.GetRadixDeploymentsForEnvironment(ctx, eh.accounts.UserAccount.RadixClient, appName, envName)
-	if err != nil {
-		return nil, err
-	}
-	rbList, err := kubequery.GetRadixBatchesForJobComponent(ctx, eh.accounts.UserAccount.RadixClient, appName, envName, jobComponentName, kube.RadixBatchTypeJob)
-	if err != nil {
-		return nil, err
-	}
-
-	batches := apimodels.BuildScheduledBatchSummaries(rbList, rdList)
-
-	var jobs []deploymentModels.ScheduledJobSummary
-	for _, batch := range batches {
-		jobs = append(jobs, batch.JobList...)
+	jobs, err := eh.getJobs(ctx, appName, envName, jobComponentName)
+	if err != nil {
+		return nil, err
 	}
 
 	sort.SliceStable(jobs, func(i, j int) bool {
@@ -64,7 +49,6 @@
 
 // GetJob Gets job by name
 func (eh EnvironmentHandler) GetJob(ctx context.Context, appName, envName, jobComponentName, jobName string) (*deploymentModels.ScheduledJobSummary, error) {
-<<<<<<< HEAD
 	batchName, batchJobName, ok := parseBatchAndJobNameFromScheduledJobName(jobName)
 	if !ok {
 		return nil, jobNotFoundError(jobName)
@@ -91,33 +75,6 @@
 	}
 	jobSummary := eh.getScheduledJobSummary(radixBatch, radixBatchJob, jobStatus, jobComponent)
 	return &jobSummary, nil
-=======
-	return eh.getJob(ctx, appName, envName, jobComponentName, jobName)
-}
-
-// GetBatches Get batches
-func (eh EnvironmentHandler) GetBatches(ctx context.Context, appName, envName, jobComponentName string) ([]deploymentModels.ScheduledBatchSummary, error) {
-	rdList, err := kubequery.GetRadixDeploymentsForEnvironment(ctx, eh.accounts.UserAccount.RadixClient, appName, envName)
-	if err != nil {
-		return nil, err
-	}
-	rbList, err := kubequery.GetRadixBatchesForJobComponent(ctx, eh.accounts.UserAccount.RadixClient, appName, envName, jobComponentName, kube.RadixBatchTypeBatch)
-	if err != nil {
-		return nil, err
-	}
-
-	batches := apimodels.BuildScheduledBatchSummaries(rbList, rdList)
-	sort.SliceStable(batches, func(i, j int) bool {
-		return utils.IsBefore(&batches[j], &batches[i])
-	})
-
-	return batches, nil
-}
-
-// GetBatch Gets batch by name
-func (eh EnvironmentHandler) GetBatch(ctx context.Context, appName, envName, jobComponentName, batchName string) (*deploymentModels.ScheduledBatchSummary, error) {
-	return eh.getBatch(ctx, appName, envName, jobComponentName, batchName)
->>>>>>> 7c04ce07
 }
 
 // StopJob Stop job by name
@@ -164,7 +121,6 @@
 	return err
 }
 
-<<<<<<< HEAD
 func (eh EnvironmentHandler) getJobs(ctx context.Context, appName, envName, jobComponentName string) ([]deploymentModels.ScheduledJobSummary, error) {
 	singleJobBatches, err := eh.getRadixBatches(ctx, appName, envName, jobComponentName, kube.RadixBatchTypeJob)
 	if err != nil {
@@ -198,8 +154,6 @@
 	batch.Spec.Jobs[jobIdx].Restart = restartTimestamp
 }
 
-=======
->>>>>>> 7c04ce07
 // DeleteJob Delete job by name
 func (eh EnvironmentHandler) DeleteJob(ctx context.Context, appName, envName, jobComponentName, jobName string) error {
 	batchName, _, ok := parseBatchAndJobNameFromScheduledJobName(jobName)
@@ -215,7 +169,6 @@
 	return eh.accounts.UserAccount.RadixClient.RadixV1().RadixBatches(batch.GetNamespace()).Delete(ctx, batch.GetName(), metav1.DeleteOptions{})
 }
 
-<<<<<<< HEAD
 func (eh EnvironmentHandler) getRadixJobDeployComponent(ctx context.Context, appName, envName, jobComponentName, deploymentName string) (*radixv1.RadixDeployJobComponent, error) {
 	namespace := operatorUtils.GetEnvironmentNamespace(appName, envName)
 	radixDeployment, err := eh.accounts.UserAccount.RadixClient.RadixV1().RadixDeployments(namespace).Get(ctx, deploymentName, metav1.GetOptions{})
@@ -257,8 +210,6 @@
 	return eh.getScheduledBatchSummaryList(radixBatches, batchStatuses), nil
 }
 
-=======
->>>>>>> 7c04ce07
 // StopBatch Stop batch by name
 func (eh EnvironmentHandler) StopBatch(ctx context.Context, appName, envName, jobComponentName, batchName string) error {
 	batch, err := eh.getRadixBatch(ctx, appName, envName, jobComponentName, batchName, kube.RadixBatchTypeBatch)
@@ -308,7 +259,7 @@
 	if err != nil {
 		return nil, err
 	}
-	return eh.getBatch(ctx, appName, envName, jobComponentName, batchStatus.BatchName)
+	return eh.getScheduledBatchStatus(batchStatus, deploymentName), nil
 }
 
 func (eh EnvironmentHandler) jobSchedulerBatchHandler(ctx context.Context, appName string, envName string, jobComponentName string, deploymentName string) (batchesv1.BatchHandler, error) {
@@ -331,11 +282,9 @@
 	if err != nil {
 		return nil, err
 	}
-
-	return eh.getJob(ctx, appName, envName, jobComponentName, jobStatus.Name)
-}
-
-<<<<<<< HEAD
+	return eh.getScheduledJobStatus(jobStatus, deploymentName), nil
+}
+
 func (eh EnvironmentHandler) getJobSchedulerJobHandler(ctx context.Context, appName, envName, jobComponentName, deploymentName string) (jobsv1.JobHandler, error) {
 	jobComponent, err := eh.getRadixJobDeployComponent(ctx, appName, envName, jobComponentName, deploymentName)
 	if err != nil {
@@ -352,94 +301,51 @@
 
 func (eh EnvironmentHandler) getBatch(ctx context.Context, appName, envName, jobComponentName, batchName string) (*deploymentModels.ScheduledBatchSummary, error) {
 	radixBatch, err := eh.getRadixBatch(ctx, appName, envName, jobComponentName, batchName, kube.RadixBatchTypeBatch)
-=======
+	if err != nil {
+		return nil, err
+	}
+
+	jobSchedulerBatchHandler, err := eh.getJobSchedulerBatchHandler(ctx, appName, envName, jobComponentName)
+	if err != nil {
+		return nil, err
+	}
+	batchStatus, err := jobSchedulerBatchHandler.GetBatch(ctx, batchName)
+	if err != nil {
+		return nil, err
+	}
+	batchSummary := eh.getScheduledBatchSummary(radixBatch, batchStatus)
+	batchSummary.JobList = eh.getScheduledJobSummaries(radixBatch, batchStatus.JobStatuses)
+	return &batchSummary, nil
+
+}
+
+func (eh EnvironmentHandler) getJobSchedulerBatchHandler(ctx context.Context, appName string, envName string, jobComponentName string) (batchesv1.BatchHandler, error) {
+	activeRd, err := eh.getActiveRadixDeployment(ctx, appName, envName)
+	if err != nil {
+		return nil, err
+	}
+	jobSchedulerBatchHandler, err := eh.jobSchedulerBatchHandler(ctx, appName, envName, jobComponentName, activeRd.GetName())
+	if err != nil {
+		return nil, err
+	}
+	return jobSchedulerBatchHandler, nil
+}
+
+func (eh EnvironmentHandler) getActiveRadixDeployment(ctx context.Context, appName string, envName string) (*radixv1.RadixDeployment, error) {
+	rdList, err := kubequery.GetRadixDeploymentsForEnvironments(ctx, eh.accounts.UserAccount.RadixClient, appName, []string{envName}, 1)
+	if err != nil {
+		return nil, err
+	}
+	activeRd, ok := models.GetActiveDeploymentForAppEnv(appName, envName, rdList)
+	if !ok {
+		return nil, fmt.Errorf("no active deployment found for the app %s, environment %s", appName, envName)
+	}
+	return &activeRd, nil
+}
+
 // GetJobPayload Gets job payload
 func (eh EnvironmentHandler) GetJobPayload(ctx context.Context, appName, envName, jobComponentName, jobName string) (io.ReadCloser, error) {
 	return eh.getJobPayload(ctx, appName, envName, jobComponentName, jobName)
-}
-
-func (eh EnvironmentHandler) getJob(ctx context.Context, appName, envName, jobComponentName, jobName string) (*deploymentModels.ScheduledJobSummary, error) {
-	batchName, _, ok := parseBatchAndJobNameFromScheduledJobName(jobName)
-	if !ok {
-		return nil, jobNotFoundError(jobName)
-	}
-
-	rb, err := eh.getRadixBatch(ctx, appName, envName, jobComponentName, batchName, "")
->>>>>>> 7c04ce07
-	if err != nil {
-		return nil, err
-	}
-
-<<<<<<< HEAD
-	jobSchedulerBatchHandler, err := eh.getJobSchedulerBatchHandler(ctx, appName, envName, jobComponentName)
-	if err != nil {
-		return nil, err
-	}
-	batchStatus, err := jobSchedulerBatchHandler.GetBatch(ctx, batchName)
-	if err != nil {
-		return nil, err
-	}
-	batchSummary := eh.getScheduledBatchSummary(radixBatch, batchStatus)
-	batchSummary.JobList = eh.getScheduledJobSummaries(radixBatch, batchStatus.JobStatuses)
-	return &batchSummary, nil
-=======
-	rd, err := kubequery.GetRadixDeploymentByName(ctx, eh.accounts.UserAccount.RadixClient, appName, envName, rb.Spec.RadixDeploymentJobRef.Name)
-	if err != nil && !kubeerrors.IsNotFound(err) {
-		return nil, err
-	}
-
-	batch := apimodels.BuildScheduledBatchSummary(rb, rd)
-	job, found := slice.FindFirst(batch.JobList, func(j deploymentModels.ScheduledJobSummary) bool { return j.Name == jobName })
-	if !found {
-		return nil, jobNotFoundError(jobName)
-	}
->>>>>>> 7c04ce07
-
-	return &job, nil
-}
-
-<<<<<<< HEAD
-func (eh EnvironmentHandler) getJobSchedulerBatchHandler(ctx context.Context, appName string, envName string, jobComponentName string) (batchesv1.BatchHandler, error) {
-	activeRd, err := eh.getActiveRadixDeployment(ctx, appName, envName)
-	if err != nil {
-		return nil, err
-	}
-	jobSchedulerBatchHandler, err := eh.jobSchedulerBatchHandler(ctx, appName, envName, jobComponentName, activeRd.GetName())
-	if err != nil {
-		return nil, err
-	}
-	return jobSchedulerBatchHandler, nil
-}
-
-func (eh EnvironmentHandler) getActiveRadixDeployment(ctx context.Context, appName string, envName string) (*radixv1.RadixDeployment, error) {
-	rdList, err := kubequery.GetRadixDeploymentsForEnvironments(ctx, eh.accounts.UserAccount.RadixClient, appName, []string{envName}, 1)
-	if err != nil {
-		return nil, err
-	}
-	activeRd, ok := models.GetActiveDeploymentForAppEnv(appName, envName, rdList)
-	if !ok {
-		return nil, fmt.Errorf("no active deployment found for the app %s, environment %s", appName, envName)
-	}
-	return &activeRd, nil
-}
-
-// GetJobPayload Gets job payload
-func (eh EnvironmentHandler) GetJobPayload(ctx context.Context, appName, envName, jobComponentName, jobName string) (io.ReadCloser, error) {
-	return eh.getJobPayload(ctx, appName, envName, jobComponentName, jobName)
-=======
-func (eh EnvironmentHandler) getBatch(ctx context.Context, appName, envName, jobComponentName, batchName string) (*deploymentModels.ScheduledBatchSummary, error) {
-	rb, err := eh.getRadixBatch(ctx, appName, envName, jobComponentName, batchName, kube.RadixBatchTypeBatch)
-	if err != nil {
-		return nil, err
-	}
-
-	rd, err := kubequery.GetRadixDeploymentByName(ctx, eh.accounts.UserAccount.RadixClient, appName, envName, rb.Spec.RadixDeploymentJobRef.Name)
-	if err != nil && !kubeerrors.IsNotFound(err) {
-		return nil, err
-	}
-
-	return apimodels.BuildScheduledBatchSummary(rb, rd), nil
->>>>>>> 7c04ce07
 }
 
 func (eh EnvironmentHandler) getJobPayload(ctx context.Context, appName, envName, jobComponentName, jobName string) (io.ReadCloser, error) {
@@ -478,6 +384,22 @@
 	}
 
 	return io.NopCloser(bytes.NewReader(payload)), nil
+}
+
+func (eh EnvironmentHandler) getRadixBatches(ctx context.Context, appName, envName, jobComponentName string, batchType kube.RadixBatchType) ([]radixv1.RadixBatch, error) {
+	namespace := operatorUtils.GetEnvironmentNamespace(appName, envName)
+	selector := radixLabels.Merge(
+		radixLabels.ForApplicationName(appName),
+		radixLabels.ForComponentName(jobComponentName),
+		radixLabels.ForBatchType(batchType),
+	)
+
+	batches, err := eh.accounts.UserAccount.RadixClient.RadixV1().RadixBatches(namespace).List(ctx, metav1.ListOptions{LabelSelector: selector.String()})
+	if err != nil {
+		return nil, err
+	}
+
+	return batches.Items, nil
 }
 
 func (eh EnvironmentHandler) getRadixBatch(ctx context.Context, appName, envName, jobComponentName, batchName string, batchType kube.RadixBatchType) (*radixv1.RadixBatch, error) {
@@ -509,7 +431,6 @@
 	return batch, nil
 }
 
-<<<<<<< HEAD
 func (eh EnvironmentHandler) getScheduledBatchSummaryList(batches []radixv1.RadixBatch, batchStatuses []jobSchedulerV1Models.BatchStatus) []deploymentModels.ScheduledBatchSummary {
 	batchStatusesMap := slice.Reduce(batchStatuses, make(map[string]*jobSchedulerV1Models.BatchStatus), func(acc map[string]*jobSchedulerV1Models.BatchStatus, batchStatus jobSchedulerV1Models.BatchStatus) map[string]*jobSchedulerV1Models.BatchStatus {
 		acc[batchStatus.Name] = &batchStatus
@@ -691,8 +612,6 @@
 	return summary
 }
 
-=======
->>>>>>> 7c04ce07
 // check if batch can be stopped
 func isBatchStoppable(condition radixv1.RadixBatchCondition) bool {
 	return condition.Type == "" ||
