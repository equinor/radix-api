package environments

import (
	"context"
	"fmt"
<<<<<<< HEAD
	models2 "github.com/equinor/radix-api/api/environmentvariables/models"
	"sort"
=======
	log "github.com/sirupsen/logrus"
>>>>>>> 7dcaa0e3
	"strings"
	"time"

	"github.com/equinor/radix-api/api/deployments"
	environmentModels "github.com/equinor/radix-api/api/environments/models"
	"github.com/equinor/radix-api/api/events"
	eventModels "github.com/equinor/radix-api/api/events/models"
<<<<<<< HEAD
	"github.com/equinor/radix-api/api/pods"
=======
>>>>>>> 7dcaa0e3
	"github.com/equinor/radix-api/models"
	"github.com/equinor/radix-operator/pkg/apis/kube"
	v1 "github.com/equinor/radix-operator/pkg/apis/radix/v1"
	builders "github.com/equinor/radix-operator/pkg/apis/utils"
	crdUtils "github.com/equinor/radix-operator/pkg/apis/utils"
	k8sObjectUtils "github.com/equinor/radix-operator/pkg/apis/utils"
	radixclient "github.com/equinor/radix-operator/pkg/client/clientset/versioned"
	corev1 "k8s.io/api/core/v1"
	"k8s.io/apimachinery/pkg/api/errors"
	metav1 "k8s.io/apimachinery/pkg/apis/meta/v1"
	"k8s.io/client-go/kubernetes"
)

const latestDeployment = true

// EnvironmentHandlerOptions defines a configuration function
type EnvironmentHandlerOptions func(*EnvironmentHandler)

// WithAccounts configures all EnvironmentHandler fields
func WithAccounts(accounts models.Accounts) EnvironmentHandlerOptions {
	return func(eh *EnvironmentHandler) {
		eh.client = accounts.UserAccount.Client
		eh.radixclient = accounts.UserAccount.RadixClient
		eh.inClusterClient = accounts.ServiceAccount.Client
		eh.deployHandler = deployments.Init(accounts)
		eh.eventHandler = events.Init(accounts.UserAccount.Client)
		eh.accounts = accounts
	}
}

// WithEventHandler configures the eventHandler used by EnvironmentHandler
func WithEventHandler(eventHandler events.EventHandler) EnvironmentHandlerOptions {
	return func(eh *EnvironmentHandler) {
		eh.eventHandler = eventHandler
	}
}

// EnvironmentHandler Instance variables
type EnvironmentHandler struct {
	client          kubernetes.Interface
	radixclient     radixclient.Interface
	inClusterClient kubernetes.Interface
	deployHandler   deployments.DeployHandler
	eventHandler    events.EventHandler
	accounts        models.Accounts
}

// Init Constructor.
// Use the WithAccounts configuration function to configure a 'ready to use' EnvironmentHandler.
// EnvironmentHandlerOptions are processed in the seqeunce they are passed to this function.
func Init(opts ...EnvironmentHandlerOptions) EnvironmentHandler {
	eh := EnvironmentHandler{}

	for _, opt := range opts {
		opt(&eh)
	}

	return eh
}

// GetEnvironmentSummary handles api calls and returns a slice of EnvironmentSummary data for each environment
func (eh EnvironmentHandler) GetEnvironmentSummary(appName string) ([]*environmentModels.EnvironmentSummary, error) {
	radixApplication, err := eh.getRadixApplicationInAppNamespace(appName)
	if err != nil {
		// This is no error, as the application may only have been just registered
		return []*environmentModels.EnvironmentSummary{}, nil
	}

	environments := make([]*environmentModels.EnvironmentSummary, len(radixApplication.Spec.Environments))
	for i, environment := range radixApplication.Spec.Environments {
		environments[i], err = eh.getEnvironmentSummary(radixApplication, environment)
		if err != nil {
			return nil, err
		}
	}

	orphanedEnvironments, err := eh.getOrphanedEnvironments(appName, radixApplication)
	environments = append(environments, orphanedEnvironments...)

	return environments, nil
}

// GetEnvironment Handler for GetEnvironment
func (eh EnvironmentHandler) GetEnvironment(appName, envName string) (*environmentModels.Environment, error) {
	radixApplication, err := eh.getRadixApplicationInAppNamespace(appName)
	if err != nil {
		return nil, err
	}

	configurationStatus, err := eh.getConfigurationStatus(envName, radixApplication)
	if err != nil {
		return nil, err
	}

	buildFrom := ""

	if configurationStatus != environmentModels.Orphan {
		// Find the environment
		var theEnvironment *v1.Environment
		for _, environment := range radixApplication.Spec.Environments {
			if strings.EqualFold(environment.Name, envName) {
				theEnvironment = &environment
				break
			}
		}

		buildFrom = theEnvironment.Build.From
	}

	deploymentSummaries, err := eh.deployHandler.GetDeploymentsForApplicationEnvironment(appName, envName, false)

	if err != nil {
		return nil, err
	}

	// data-transfer-object for serialization
	environmentDto := &environmentModels.Environment{
		Name:          envName,
		BranchMapping: buildFrom,
		Status:        configurationStatus.String(),
		Deployments:   deploymentSummaries,
	}

	if len(deploymentSummaries) > 0 {
		deployment, err := eh.deployHandler.GetDeploymentWithName(appName, deploymentSummaries[0].Name)
		if err != nil {
			return nil, err
		}

		environmentDto.ActiveDeployment = deployment

		secrets, err := eh.GetEnvironmentSecretsForDeployment(appName, envName, deployment)
		if err != nil {
			return nil, err
		}

		environmentDto.Secrets = secrets
	}

	return environmentDto, nil
}

// CreateEnvironment Handler for CreateEnvironment. Creates an environment if it does not exist
func (eh EnvironmentHandler) CreateEnvironment(appName, envName string) (*v1.RadixEnvironment, error) {

	// ensure application exists
	rr, err := eh.radixclient.RadixV1().RadixRegistrations().Get(context.TODO(), appName, metav1.GetOptions{})
	if err != nil {
		return nil, err
	}

	// idempotent creation of RadixEnvironment
	re, err := eh.radixclient.RadixV1().RadixEnvironments().Create(context.TODO(), builders.
		NewEnvironmentBuilder().
		WithAppLabel().
		WithAppName(appName).
		WithEnvironmentName(envName).
		WithRegistrationOwner(rr).
		BuildRE(),
		metav1.CreateOptions{})
	// if an error is anything other than already-exist, return it
	if err != nil && !errors.IsAlreadyExists(err) {
		return nil, err
	}

	return re, nil
}

// DeleteEnvironment Handler for DeleteEnvironment. Deletes an environment if it is considered orphaned
func (eh EnvironmentHandler) DeleteEnvironment(appName, envName string) error {

	uniqueName := k8sObjectUtils.GetEnvironmentNamespace(appName, envName)
	re, err := eh.getRadixEnvironments(uniqueName)
	if err != nil {
		return err
	}

	if !re.Status.Orphaned {
		// Must be removed from radix config first
		return environmentModels.CannotDeleteNonOrphanedEnvironment(appName, envName)
	}

	// idempotent removal of RadixEnvironment
	err = eh.getServiceAccount().RadixClient.RadixV1().RadixEnvironments().Delete(context.TODO(), uniqueName, metav1.DeleteOptions{})
	// if an error is anything other than not-found, return it
	if err != nil && !errors.IsNotFound(err) {
		return err
	}

	return nil
}

// GetEnvironmentEvents Handler for GetEnvironmentEvents
func (eh EnvironmentHandler) GetEnvironmentEvents(appName, envName string) ([]*eventModels.Event, error) {
	radixApplication, err := eh.getRadixApplicationInAppNamespace(appName)
	if err != nil {
		return nil, err
	}

	_, err = eh.getConfigurationStatus(envName, radixApplication)
	if err != nil {
		return nil, err
	}

	events, err := eh.eventHandler.GetEvents(events.RadixEnvironmentNamespace(radixApplication, envName))
	if err != nil {
		return nil, err
	}

	return events, nil
}

func (eh EnvironmentHandler) getConfigurationStatus(envName string, radixApplication *v1.RadixApplication) (environmentModels.ConfigurationStatus, error) {

	uniqueName := k8sObjectUtils.GetEnvironmentNamespace(radixApplication.Name, envName)

	re, err := eh.getRadixEnvironments(uniqueName)
	exists := err == nil

	if !exists {
		// does not exist in radix regardless of config
		return 0, environmentModels.NonExistingEnvironment(err, radixApplication.Name, envName)
	}

	if re.Status.Orphaned {
		// does not occur in config but is still an active resource
		return environmentModels.Orphan, nil
	}

	_, err = eh.client.CoreV1().Namespaces().Get(context.TODO(), uniqueName, metav1.GetOptions{})
	if err != nil {
		// exists but does not have underlying resources
		return environmentModels.Pending, nil
	}

	// exists and has underlying resources
	return environmentModels.Consistent, nil
}

func (eh EnvironmentHandler) getEnvironmentSummary(app *v1.RadixApplication, env v1.Environment) (*environmentModels.EnvironmentSummary, error) {

	environmentSummary := &environmentModels.EnvironmentSummary{
		Name:          env.Name,
		BranchMapping: env.Build.From,
	}

	deploymentSummaries, err := eh.deployHandler.GetDeploymentsForApplicationEnvironment(app.Name, env.Name, latestDeployment)
	if err != nil {
		return nil, err
	}

	configurationStatus, _ := eh.getConfigurationStatus(env.Name, app)
	environmentSummary.Status = configurationStatus.String()

	if len(deploymentSummaries) == 1 {
		environmentSummary.ActiveDeployment = deploymentSummaries[0]
	}

	return environmentSummary, nil
}

func (eh EnvironmentHandler) getOrphanEnvironmentSummary(appName string, envName string) (*environmentModels.EnvironmentSummary, error) {

	deploymentSummaries, err := eh.deployHandler.GetDeploymentsForApplicationEnvironment(appName, envName, latestDeployment)
	if err != nil {
		return nil, err
	}

	environmentSummary := &environmentModels.EnvironmentSummary{
		Name:   envName,
		Status: environmentModels.Orphan.String(),
	}

	if len(deploymentSummaries) == 1 {
		environmentSummary.ActiveDeployment = deploymentSummaries[0]
	}

	return environmentSummary, nil
}

// getOrphanedEnvironments returns a slice of Summary data of orphaned environments
func (eh EnvironmentHandler) getOrphanedEnvironments(appName string, radixApplication *v1.RadixApplication) ([]*environmentModels.EnvironmentSummary, error) {
	orphanedEnvironments := make([]*environmentModels.EnvironmentSummary, 0)

	for _, name := range eh.getOrphanedEnvNames(radixApplication) {
		summary, err := eh.getOrphanEnvironmentSummary(appName, name)
		if err != nil {
			return nil, err
		}

		orphanedEnvironments = append(orphanedEnvironments, summary)
	}

	return orphanedEnvironments, nil
}

// getOrphanedEnvNames returns a slice of non-unique-names of orphaned environments
func (eh EnvironmentHandler) getOrphanedEnvNames(app *v1.RadixApplication) []string {
	return eh.getEnvironments(app, true)
}

// getNotOrphanedEnvNames returns a slice of non-unique-names of not-orphaned environments
func (eh EnvironmentHandler) getNotOrphanedEnvNames(app *v1.RadixApplication) []string {
	return eh.getEnvironments(app, false)
}

func (eh EnvironmentHandler) getEnvironments(app *v1.RadixApplication, isOrphaned bool) []string {
	envNames := make([]string, 0)
	appLabel := fmt.Sprintf("%s=%s", kube.RadixAppLabel, app.Name)

	radixEnvironments, _ := eh.getServiceAccount().RadixClient.RadixV1().RadixEnvironments().List(context.TODO(), metav1.ListOptions{
		LabelSelector: appLabel,
	})

	for _, re := range radixEnvironments.Items {
		if re.Status.Orphaned == isOrphaned {
			envNames = append(envNames, re.Spec.EnvName)
		}
	}

	return envNames
}

func (eh EnvironmentHandler) getServiceAccount() models.Account {
	return eh.accounts.ServiceAccount
}

func isAppNamespace(namespace corev1.Namespace) bool {
	environment := namespace.Labels[kube.RadixEnvLabel]
	if !strings.EqualFold(environment, "app") {
		return false
	}

	return true
}

// GetLogs handler for GetLogs
func (eh EnvironmentHandler) GetLogs(appName, envName, podName string, sinceTime *time.Time) (string, error) {
	podHandler := pods.Init(eh.client)
	log, err := podHandler.HandleGetEnvironmentPodLog(appName, envName, podName, "", sinceTime)
	if errors.IsNotFound(err) {
		return "", err
	}

	return log, nil
}

// GetScheduledJobLogs handler for GetScheduledJobLogs
func (eh EnvironmentHandler) GetScheduledJobLogs(appName, envName, scheduledJobName string, sinceTime *time.Time) (string, error) {
	handler := pods.Init(eh.client)
	log, err := handler.HandleGetEnvironmentScheduledJobLog(appName, envName, scheduledJobName, "", sinceTime)
	if err != nil {
		return "", err
	}

	return log, nil
}

<<<<<<< HEAD
//GetComponentEnvVars Get environment variables with metadata for the component
func (eh EnvironmentHandler) GetComponentEnvVars(appName string, envName string, componentName string) ([]models2.EnvVar, error) {
	namespace := crdUtils.GetEnvironmentNamespace(appName, envName)
	rd, err := eh.getActiveDeployment(namespace)
	if err != nil {
		return nil, err
	}
	component := getComponent(rd, componentName)
	if component == nil {
		return nil, fmt.Errorf("component not found by name")
	}
	envVarsConfigMap, err := eh.getConfigMap(err, namespace, kube.GetEnvVarsConfigMapName(componentName))
	if err != nil {
		return nil, err
	}
	envVarsMetadataConfigMap, err := eh.getConfigMap(err, namespace, kube.GetEnvVarsMetadataConfigMapName(componentName))
	if err != nil {
		return nil, err
	}
	envVarsMetadataMap, err := kube.GetEnvVarsMetadataFromConfigMap(envVarsMetadataConfigMap)
	if err != nil {
		return nil, err
	}

	var apiEnvVars []models2.EnvVar
	envVarsMap := component.GetEnvironmentVariables()
	for envVarName, envVar := range envVarsMap {
		apiEnvVar := models2.EnvVar{Name: envVarName, Value: envVar}
		if cmEnvVar, foundCmEnvVar := envVarsConfigMap.Data[envVarName]; foundCmEnvVar {
			apiEnvVar.Value = cmEnvVar
			if envVarMetadata, foundMetadata := envVarsMetadataMap[envVarName]; foundMetadata {
				apiEnvVar.Metadata = &models2.EnvVarMetadata{RadixConfigValue: envVarMetadata.RadixConfigValue}
			}
		}
		apiEnvVars = append(apiEnvVars, apiEnvVar)
	}
	sort.Slice(apiEnvVars, func(i, j int) bool { return apiEnvVars[i].Name < apiEnvVars[j].Name })
	return apiEnvVars, nil
}

func (eh EnvironmentHandler) getConfigMap(err error, namespace string, envVarsConfigMapName string) (*corev1.ConfigMap, error) {
	return eh.client.CoreV1().ConfigMaps(namespace).Get(context.TODO(), envVarsConfigMapName, metav1.GetOptions{})
}

func getComponent(rd *v1.RadixDeployment, componentName string) v1.RadixCommonDeployComponent {
	for _, component := range rd.Spec.Components {
		if strings.EqualFold(component.Name, componentName) {
			return &component
		}
	}
	for _, jobComponent := range rd.Spec.Jobs {
		if strings.EqualFold(jobComponent.Name, componentName) {
			return &jobComponent
=======
// StopEnvironment Stops all components in the environment
func (eh EnvironmentHandler) StopEnvironment(appName, envName string) error {
	_, radixDeployment, err := eh.getRadixDeployment(appName, envName)
	if err != nil {
		return err
	}

	log.Infof("Stopping components in environment %s, %s", envName, appName)
	for _, deployComponent := range radixDeployment.Spec.Components {
		err := eh.StopComponent(appName, envName, deployComponent.GetName())
		if err != nil {
			return err
		}
	}
	return nil
}

// StartEnvironment Starts all components in the environment
func (eh EnvironmentHandler) StartEnvironment(appName, envName string) error {
	_, radixDeployment, err := eh.getRadixDeployment(appName, envName)
	if err != nil {
		return err
	}

	log.Infof("Starting components in environment %s, %s", envName, appName)
	for _, deployComponent := range radixDeployment.Spec.Components {
		err := eh.StartComponent(appName, envName, deployComponent.GetName())
		if err != nil {
			return err
		}
	}
	return nil
}

// RestartEnvironment Restarts all components in the environment
func (eh EnvironmentHandler) RestartEnvironment(appName, envName string) error {
	_, radixDeployment, err := eh.getRadixDeployment(appName, envName)
	if err != nil {
		return err
	}

	log.Infof("Restarting components in environment %s, %s", envName, appName)
	for _, deployComponent := range radixDeployment.Spec.Components {
		err := eh.RestartComponent(appName, envName, deployComponent.GetName())
		if err != nil {
			return err
		}
	}
	return nil
}

// StopApplication Stops all components in all environments of the application
func (eh EnvironmentHandler) StopApplication(appName string) error {
	radixApplication, err := eh.getRadixApplicationInAppNamespace(appName)
	if err != nil {
		return err
	}

	environmentNames := eh.getNotOrphanedEnvNames(radixApplication)
	log.Infof("Stopping components in the application %s", appName)
	for _, environmentName := range environmentNames {
		err := eh.StopEnvironment(appName, environmentName)
		if err != nil {
			return err
		}
	}
	return nil
}

// StartApplication Starts all components in all environments of the application
func (eh EnvironmentHandler) StartApplication(appName string) error {
	radixApplication, err := eh.getRadixApplicationInAppNamespace(appName)
	if err != nil {
		return err
	}

	environmentNames := eh.getNotOrphanedEnvNames(radixApplication)
	log.Infof("Starting components in the application %s", appName)
	for _, environmentName := range environmentNames {
		err := eh.StartEnvironment(appName, environmentName)
		if err != nil {
			return err
>>>>>>> 7dcaa0e3
		}
	}
	return nil
}

<<<<<<< HEAD
func (eh EnvironmentHandler) getActiveDeployment(namespace string) (*v1.RadixDeployment, error) {
	radixDeployments, err := eh.radixclient.RadixV1().RadixDeployments(namespace).List(context.TODO(), metav1.ListOptions{})
	if err != nil {
		return nil, err
	}
	for _, rd := range radixDeployments.Items {
		if rd.Status.ActiveTo.IsZero() {
			return &rd, err
		}
	}
	return nil, nil
=======
// RestartApplication Restarts all components in all environments of the application
func (eh EnvironmentHandler) RestartApplication(appName string) error {
	radixApplication, err := eh.getRadixApplicationInAppNamespace(appName)
	if err != nil {
		return err
	}

	environmentNames := eh.getNotOrphanedEnvNames(radixApplication)
	log.Infof("Restarting components in the application %s", appName)
	for _, environmentName := range environmentNames {
		err := eh.RestartEnvironment(appName, environmentName)
		if err != nil {
			return err
		}
	}
	return nil
>>>>>>> 7dcaa0e3
}<|MERGE_RESOLUTION|>--- conflicted
+++ resolved
@@ -3,28 +3,20 @@
 import (
 	"context"
 	"fmt"
-<<<<<<< HEAD
-	models2 "github.com/equinor/radix-api/api/environmentvariables/models"
-	"sort"
-=======
 	log "github.com/sirupsen/logrus"
->>>>>>> 7dcaa0e3
 	"strings"
 	"time"
+
+	"github.com/equinor/radix-api/api/pods"
 
 	"github.com/equinor/radix-api/api/deployments"
 	environmentModels "github.com/equinor/radix-api/api/environments/models"
 	"github.com/equinor/radix-api/api/events"
 	eventModels "github.com/equinor/radix-api/api/events/models"
-<<<<<<< HEAD
-	"github.com/equinor/radix-api/api/pods"
-=======
->>>>>>> 7dcaa0e3
 	"github.com/equinor/radix-api/models"
 	"github.com/equinor/radix-operator/pkg/apis/kube"
 	v1 "github.com/equinor/radix-operator/pkg/apis/radix/v1"
 	builders "github.com/equinor/radix-operator/pkg/apis/utils"
-	crdUtils "github.com/equinor/radix-operator/pkg/apis/utils"
 	k8sObjectUtils "github.com/equinor/radix-operator/pkg/apis/utils"
 	radixclient "github.com/equinor/radix-operator/pkg/client/clientset/versioned"
 	corev1 "k8s.io/api/core/v1"
@@ -378,61 +370,6 @@
 	return log, nil
 }
 
-<<<<<<< HEAD
-//GetComponentEnvVars Get environment variables with metadata for the component
-func (eh EnvironmentHandler) GetComponentEnvVars(appName string, envName string, componentName string) ([]models2.EnvVar, error) {
-	namespace := crdUtils.GetEnvironmentNamespace(appName, envName)
-	rd, err := eh.getActiveDeployment(namespace)
-	if err != nil {
-		return nil, err
-	}
-	component := getComponent(rd, componentName)
-	if component == nil {
-		return nil, fmt.Errorf("component not found by name")
-	}
-	envVarsConfigMap, err := eh.getConfigMap(err, namespace, kube.GetEnvVarsConfigMapName(componentName))
-	if err != nil {
-		return nil, err
-	}
-	envVarsMetadataConfigMap, err := eh.getConfigMap(err, namespace, kube.GetEnvVarsMetadataConfigMapName(componentName))
-	if err != nil {
-		return nil, err
-	}
-	envVarsMetadataMap, err := kube.GetEnvVarsMetadataFromConfigMap(envVarsMetadataConfigMap)
-	if err != nil {
-		return nil, err
-	}
-
-	var apiEnvVars []models2.EnvVar
-	envVarsMap := component.GetEnvironmentVariables()
-	for envVarName, envVar := range envVarsMap {
-		apiEnvVar := models2.EnvVar{Name: envVarName, Value: envVar}
-		if cmEnvVar, foundCmEnvVar := envVarsConfigMap.Data[envVarName]; foundCmEnvVar {
-			apiEnvVar.Value = cmEnvVar
-			if envVarMetadata, foundMetadata := envVarsMetadataMap[envVarName]; foundMetadata {
-				apiEnvVar.Metadata = &models2.EnvVarMetadata{RadixConfigValue: envVarMetadata.RadixConfigValue}
-			}
-		}
-		apiEnvVars = append(apiEnvVars, apiEnvVar)
-	}
-	sort.Slice(apiEnvVars, func(i, j int) bool { return apiEnvVars[i].Name < apiEnvVars[j].Name })
-	return apiEnvVars, nil
-}
-
-func (eh EnvironmentHandler) getConfigMap(err error, namespace string, envVarsConfigMapName string) (*corev1.ConfigMap, error) {
-	return eh.client.CoreV1().ConfigMaps(namespace).Get(context.TODO(), envVarsConfigMapName, metav1.GetOptions{})
-}
-
-func getComponent(rd *v1.RadixDeployment, componentName string) v1.RadixCommonDeployComponent {
-	for _, component := range rd.Spec.Components {
-		if strings.EqualFold(component.Name, componentName) {
-			return &component
-		}
-	}
-	for _, jobComponent := range rd.Spec.Jobs {
-		if strings.EqualFold(jobComponent.Name, componentName) {
-			return &jobComponent
-=======
 // StopEnvironment Stops all components in the environment
 func (eh EnvironmentHandler) StopEnvironment(appName, envName string) error {
 	_, radixDeployment, err := eh.getRadixDeployment(appName, envName)
@@ -515,25 +452,11 @@
 		err := eh.StartEnvironment(appName, environmentName)
 		if err != nil {
 			return err
->>>>>>> 7dcaa0e3
-		}
-	}
-	return nil
-}
-
-<<<<<<< HEAD
-func (eh EnvironmentHandler) getActiveDeployment(namespace string) (*v1.RadixDeployment, error) {
-	radixDeployments, err := eh.radixclient.RadixV1().RadixDeployments(namespace).List(context.TODO(), metav1.ListOptions{})
-	if err != nil {
-		return nil, err
-	}
-	for _, rd := range radixDeployments.Items {
-		if rd.Status.ActiveTo.IsZero() {
-			return &rd, err
-		}
-	}
-	return nil, nil
-=======
+		}
+	}
+	return nil
+}
+
 // RestartApplication Restarts all components in all environments of the application
 func (eh EnvironmentHandler) RestartApplication(appName string) error {
 	radixApplication, err := eh.getRadixApplicationInAppNamespace(appName)
@@ -550,5 +473,4 @@
 		}
 	}
 	return nil
->>>>>>> 7dcaa0e3
 }