--- conflicted
+++ resolved
@@ -287,139 +287,6 @@
 	assert.Equal(t, "", deployments[1].ActiveTo)
 }
 
-<<<<<<< HEAD
-=======
-func TestPromote_ErrorScenarios_ErrorIsReturned(t *testing.T) {
-	// Setup
-	commonTestUtils, controllerTestUtils, kubeclient, _ := setupTest()
-
-	commonTestUtils.ApplyDeployment(builders.
-		ARadixDeployment().
-		WithDeploymentName("1").
-		WithAppName("any-app-1").
-		WithEnvironment("prod").
-		WithImageTag("abcdef"))
-
-	commonTestUtils.ApplyDeployment(builders.
-		ARadixDeployment().
-		WithDeploymentName("2").
-		WithAppName("any-app-1").
-		WithEnvironment("dev").
-		WithImageTag("abcdef"))
-
-	commonTestUtils.ApplyDeployment(builders.
-		ARadixDeployment().
-		WithDeploymentName("3").
-		WithAppName("any-app-2").
-		WithEnvironment("dev").
-		WithImageTag("abcdef"))
-
-	commonTestUtils.ApplyDeployment(builders.
-		ARadixDeployment().
-		WithDeploymentName("4").
-		WithAppName("any-app-2").
-		WithEnvironment("prod").
-		WithImageTag("ghijklm"))
-
-	commonTestUtils.ApplyDeployment(builders.
-		ARadixDeployment().
-		WithDeploymentName("5").
-		WithAppName("any-app-3").
-		WithEnvironment("dev").
-		WithImageTag("abcdef"))
-
-	commonTestUtils.ApplyDeployment(builders.
-		ARadixDeployment().
-		WithDeploymentName("5").
-		WithAppName("any-app-3").
-		WithEnvironment("prod").
-		WithImageTag("abcdef"))
-
-	createEnvNamespace(kubeclient, "any-app-4", "dev")
-	createEnvNamespace(kubeclient, "any-app-4", "prod")
-
-	irrellevantUnderlyingError := errors.New("Any undelying error irrellevant for testing")
-	var testScenarios = []struct {
-		name               string
-		appName            string
-		fromEnvironment    string
-		imageTag           string
-		toEnvironment      string
-		deploymentName     string
-		excectedReturnCode int
-		expectedError      error
-	}{
-		{"promote non-existing app", "noapp", "dev", "abcdef", "prod", "2", http.StatusNotFound, utils.TypeMissingError(controllertest.AppNotFoundErrorMsg("noapp"), irrellevantUnderlyingError)},
-		{"promote from non-existing environment", "any-app-1", "qa", "abcdef", "prod", "2", http.StatusNotFound, deploymentModels.NonExistingFromEnvironment(irrellevantUnderlyingError)},
-		{"promote to non-existing environment", "any-app-1", "dev", "abcdef", "qa", "2", http.StatusNotFound, deploymentModels.NonExistingToEnvironment(irrellevantUnderlyingError)},
-		{"promote non-existing deployment", "any-app-2", "dev", "nopqrst", "prod", "non-existing", http.StatusNotFound, deploymentModels.NonExistingDeployment(irrellevantUnderlyingError, "non-existing")},
-		{"promote an deployment into environment having already that deployment", "any-app-3", "dev", "abcdef", "prod", "5", http.StatusConflict, nil}, // Error comes from kubernetes API
-	}
-
-	for _, scenario := range testScenarios {
-		t.Run(scenario.name, func(t *testing.T) {
-			parameters := deploymentModels.PromotionParameters{FromEnvironment: scenario.fromEnvironment, ToEnvironment: scenario.toEnvironment}
-
-			deploymentName := scenario.deploymentName
-			responseChannel := controllerTestUtils.ExecuteRequestWithParameters("POST", fmt.Sprintf("/api/v1/applications/%s/deployments/%s/promote", scenario.appName, deploymentName), parameters)
-			response := <-responseChannel
-
-			assert.Equal(t, scenario.excectedReturnCode, response.Code)
-			errorResponse, _ := controllertest.GetErrorResponse(response)
-
-			if scenario.expectedError != nil {
-				assert.Equal(t, (scenario.expectedError.(*utils.Error)).Message, errorResponse.Message)
-			}
-		})
-	}
-}
-
-func TestPromote_HappyPathScenarios_NewStateIsExpected(t *testing.T) {
-	// Setup
-	commonTestUtils, controllerTestUtils, kubeclient, radixclient := setupTest()
-	deployHandler := Init(kubeclient, radixclient)
-	deploymentName := "abcdef"
-
-	commonTestUtils.ApplyDeployment(builders.
-		ARadixDeployment().
-		WithDeploymentName(deploymentName).
-		WithAppName("any-app-1").
-		WithEnvironment("dev").
-		WithImageTag("abcdef"))
-
-	// Create prod environment without any deployments
-	createEnvNamespace(kubeclient, "any-app-1", "prod")
-
-	var testScenarios = []struct {
-		name            string
-		appName         string
-		fromEnvironment string
-		imageTag        string
-		toEnvironment   string
-		imageExpected   string
-	}{
-		{"promote single image", "any-app-1", "dev", "abcdef", "prod", ""},
-	}
-
-	for _, scenario := range testScenarios {
-		t.Run(scenario.name, func(t *testing.T) {
-			parameters := deploymentModels.PromotionParameters{FromEnvironment: scenario.fromEnvironment, ToEnvironment: scenario.toEnvironment}
-
-			responseChannel := controllerTestUtils.ExecuteRequestWithParameters("POST", fmt.Sprintf("/api/v1/applications/%s/deployments/%s/promote", scenario.appName, deploymentName), parameters)
-			response := <-responseChannel
-
-			assert.Equal(t, http.StatusOK, response.Code)
-
-			if scenario.imageExpected != "" {
-				deployments, _ := deployHandler.GetDeploymentsForApplicationEnvironment(scenario.appName, scenario.toEnvironment, false)
-				assert.Equal(t, 1, len(deployments))
-				assert.Equal(t, deploymentName, deployments[0].Name)
-			}
-		})
-	}
-}
-
->>>>>>> c9490b3d
 func TestGetDeployment_NoApplicationRegistered(t *testing.T) {
 	_, controllerTestUtils, _, _ := setupTest()
 	responseChannel := controllerTestUtils.ExecuteRequest("GET", fmt.Sprintf("/api/v1/applications/%s/deployments/%s", anyAppName, anyDeployName))
