--- conflicted
+++ resolved
@@ -26,13 +26,8 @@
 	return nil, deploymentModels.NonExistingDeployment(nil, deploymentID)
 }
 
-<<<<<<< HEAD
-func (deploy DeployHandler) getComponents(appName string, deployment *deploymentModels.DeploymentSummary) ([]*deploymentModels.ComponentDeployment, error) {
+func (deploy DeployHandler) getComponents(appName string, deployment *deploymentModels.DeploymentSummary) ([]*deploymentModels.Component, error) {
 	envNs := crdUtils.GetEnvironmentNamespace(appName, deployment.Environment)
-=======
-func (deploy DeployHandler) getComponents(deployment *deploymentModels.DeploymentSummary) ([]*deploymentModels.Component, error) {
-	envNs := crdUtils.GetEnvironmentNamespace(deployment.AppName, deployment.Environment)
->>>>>>> 4dedfbff
 	rd, err := deploy.radixClient.RadixV1().RadixDeployments(envNs).Get(deployment.Name, metav1.GetOptions{})
 	if err != nil {
 		return nil, err
@@ -49,21 +44,11 @@
 			}
 		}
 
-<<<<<<< HEAD
 		deploymentComponent := deploymentModels.NewComponentBuilder().
 			WithComponent(component).
-			WithPodNames(podNames).BuildComponentDeployment()
-
-		components = append(components, deploymentComponent)
-=======
-		secrets := component.Secrets
-		if secrets == nil {
-			secrets = []string{}
-		}
-		variables := component.EnvironmentVariables
-		if variables == nil {
-			variables = v1.EnvVarsMap{}
-		}
+			WithPodNames(podNames).
+			WithPorts(ports).
+			BuildComponentDeployment()
 		ports := []deploymentModels.Port{}
 		if component.Ports != nil {
 			for _, port := range component.Ports {
@@ -74,16 +59,7 @@
 			}
 		}
 
-		component := &deploymentModels.Component{
-			Name:      component.Name,
-			Image:     component.Image,
-			Ports:     ports,
-			Secrets:   secrets,
-			Variables: variables,
-			Replicas:  podNames,
-		}
 		components = append(components, component)
->>>>>>> 4dedfbff
 	}
 	return components, nil
 }
