--- conflicted
+++ resolved
@@ -76,21 +76,11 @@
 	return models.BuildComponents(ra, rd, deploymentList, podList, hpas, secretList, eventList, certs, certRequests, nil, scaledObjects), nil
 }
 
-<<<<<<< HEAD
 // GetComponentsForDeploymentName handler for GetDeployments
 func (deploy *deployHandler) GetComponentsForDeploymentName(ctx context.Context, appName, deploymentName string) ([]*deploymentModels.Component, error) {
 	deployments, err := deploy.GetDeploymentsForApplication(ctx, appName)
 	if err != nil {
 		return nil, err
-=======
-func getHpaMetrics(hpa *v2.HorizontalPodAutoscaler, resourceName corev1.ResourceName) (*int32, *int32) {
-	currentResourceUtil := getHpaCurrentMetric(hpa, resourceName)
-	// find resource utilization target
-	var targetResourceUtil *int32
-	targetResourceMetric := horizontalscaling.GetHpaMetric(hpa, resourceName)
-	if targetResourceMetric != nil {
-		targetResourceUtil = targetResourceMetric.Resource.Target.AverageUtilization
->>>>>>> a374de85
 	}
 
 	for _, depl := range deployments {
