--- conflicted
+++ resolved
@@ -19,10 +19,7 @@
 	v1 "github.com/equinor/radix-operator/pkg/apis/radix/v1"
 	operatorUtils "github.com/equinor/radix-operator/pkg/apis/utils"
 	"github.com/equinor/radix-operator/pkg/apis/utils/numbers"
-<<<<<<< HEAD
 	"github.com/kedacore/keda/v2/apis/keda/v1alpha1"
-=======
->>>>>>> a374de85
 	"github.com/stretchr/testify/assert"
 	"github.com/stretchr/testify/require"
 	v2 "k8s.io/api/autoscaling/v2"
@@ -307,15 +304,9 @@
 			WithActiveFrom(activeDeploymentCreated))
 	require.NoError(t, err)
 
-<<<<<<< HEAD
 	err = createComponentPod(kubeclient, "pod1", operatorUtils.GetEnvironmentNamespace(anyAppName, "dev"), anyAppName, "app")
 	require.NoError(t, err)
 	err = createComponentPod(kubeclient, "pod2", operatorUtils.GetEnvironmentNamespace(anyAppName, "dev"), anyAppName, "job")
-=======
-	err = createComponentPod(kubeclient, "pod1", operatorUtils.GetEnvironmentNamespace(anyAppName, "dev"), "app")
-	require.NoError(t, err)
-	err = createComponentPod(kubeclient, "pod2", operatorUtils.GetEnvironmentNamespace(anyAppName, "dev"), "job")
->>>>>>> a374de85
 	require.NoError(t, err)
 
 	endpoint := createGetComponentsEndpoint(anyAppName, "initial-deployment")
@@ -574,7 +565,6 @@
 	// Setup
 
 	testScenarios := []struct {
-<<<<<<< HEAD
 		name                  string
 		deploymentName        string
 		minReplicas           int32
@@ -590,19 +580,6 @@
 		{"targetCpu and targetMemory are non-nil", "dep4", 2, 6, pointers.Ptr[int32](62), pointers.Ptr[int32](79), nil, nil},
 		{"Test CRON trigger is found", "dep5", 2, 6, nil, nil, pointers.Ptr[int32](5), nil},
 		{"Test Azure trigger is found", "dep6", 2, 6, nil, nil, nil, pointers.Ptr[int32](15)},
-=======
-		name           string
-		deploymentName string
-		minReplicas    int32
-		maxReplicas    int32
-		targetCpu      *int32
-		targetMemory   *int32
-	}{
-		{"targetCpu and targetMemory are nil", "dep1", 2, 6, nil, nil},
-		{"targetCpu is nil, targetMemory is non-nil", "dep2", 2, 6, nil, numbers.Int32Ptr(75)},
-		{"targetCpu is non-nil, targetMemory is nil", "dep3", 2, 6, numbers.Int32Ptr(60), nil},
-		{"targetCpu and targetMemory are non-nil", "dep4", 2, 6, numbers.Int32Ptr(62), numbers.Int32Ptr(79)},
->>>>>>> a374de85
 	}
 
 	for _, scenario := range testScenarios {
@@ -621,15 +598,10 @@
 			require.NoError(t, err)
 
 			ns := operatorUtils.GetEnvironmentNamespace(anyAppName, "prod")
-<<<<<<< HEAD
 			scaler, hpa := createHorizontalScalingObjects("frontend", numbers.Int32Ptr(scenario.minReplicas), scenario.maxReplicas, scenario.targetCpu, scenario.targetMemory, scenario.targetCron, scenario.targetAzureServiceBus)
 			_, err = kedaClient.KedaV1alpha1().ScaledObjects(ns).Create(context.Background(), &scaler, metav1.CreateOptions{})
 			require.NoError(t, err)
 			_, err = client.AutoscalingV2().HorizontalPodAutoscalers(ns).Create(context.Background(), &hpa, metav1.CreateOptions{})
-=======
-			autoscaler := createAutoscaler("frontend", numbers.Int32Ptr(scenario.minReplicas), scenario.maxReplicas, scenario.targetCpu, scenario.targetMemory)
-			_, err = client.AutoscalingV2().HorizontalPodAutoscalers(ns).Create(context.Background(), &autoscaler, metav1.CreateOptions{})
->>>>>>> a374de85
 			require.NoError(t, err)
 
 			// Test
@@ -646,15 +618,9 @@
 
 			assert.Equal(t, scenario.minReplicas, components[0].HorizontalScalingSummary.MinReplicas)
 			assert.Equal(t, scenario.maxReplicas, components[0].HorizontalScalingSummary.MaxReplicas)
-<<<<<<< HEAD
 			assert.Nil(t, components[0].HorizontalScalingSummary.CurrentCPUUtilizationPercentage)
 			assert.Equal(t, scenario.targetCpu, components[0].HorizontalScalingSummary.TargetCPUUtilizationPercentage)
 			assert.Nil(t, components[0].HorizontalScalingSummary.CurrentMemoryUtilizationPercentage)
-=======
-			assert.True(t, nil == components[0].HorizontalScalingSummary.CurrentCPUUtilizationPercentage) // using assert.Equal() fails because simple nil and *int32 typed nil do not pass equality test
-			assert.Equal(t, scenario.targetCpu, components[0].HorizontalScalingSummary.TargetCPUUtilizationPercentage)
-			assert.True(t, nil == components[0].HorizontalScalingSummary.CurrentMemoryUtilizationPercentage)
->>>>>>> a374de85
 			assert.Equal(t, scenario.targetMemory, components[0].HorizontalScalingSummary.TargetMemoryUtilizationPercentage)
 
 			memoryTrigger, ok := slice.FindFirst(components[0].HorizontalScalingSummary.Triggers, func(s deploymentModels.HorizontalScalingSummaryTriggerStatus) bool {
