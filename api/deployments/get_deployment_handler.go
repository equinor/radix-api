--- conflicted
+++ resolved
@@ -55,20 +55,11 @@
 	return "", deploymentModels.NonExistingPod(appName, podName)
 }
 
-<<<<<<< HEAD
 // GetDeploymentsForApplication Lists deployments accross environments
 func (deploy DeployHandler) GetDeploymentsForApplication(appName string, latest bool) ([]*deploymentModels.DeploymentSummary, error) {
 	namespace := corev1.NamespaceAll
 	return deploy.getDeployments(namespace, appName, "", latest)
 }
-=======
-// GetDeployments handler for GetDeployments
-func (deploy DeployHandler) GetDeployments(appName, environment string, latest bool) ([]*deploymentModels.DeploymentSummary, error) {
-	var listOptions metav1.ListOptions
-	if strings.TrimSpace(appName) != "" {
-		listOptions.LabelSelector = fmt.Sprintf("radixApp=%s", appName)
-	}
->>>>>>> 9a1732ef
 
 // GetDeploymentsForApplicationEnvironment Lists deployments inside environment
 func (deploy DeployHandler) GetDeploymentsForApplicationEnvironment(appName, environment string, latest bool) ([]*deploymentModels.DeploymentSummary, error) {
@@ -169,8 +160,6 @@
 	return postFiltering(radixDeployments, latest), nil
 }
 
-<<<<<<< HEAD
-=======
 // GetDeploymentWithName Handler for GetDeploymentWithName
 func (deploy DeployHandler) GetDeploymentWithName(appName, deploymentName string) (*deploymentModels.Deployment, error) {
 	// Need to list all deployments to find active to of deployment
@@ -218,24 +207,6 @@
 		BuildDeployment(), nil
 }
 
-// GetDeploymentsForJob Lists deployments for job name
-func (deploy DeployHandler) GetDeploymentsForJob(appName, jobName string) ([]*deploymentModels.DeploymentSummary, error) {
-	deployments, err := deploy.GetDeployments(appName, "", false)
-	if err != nil {
-		return nil, err
-	}
-
-	deploymentsForJob := []*deploymentModels.DeploymentSummary{}
-	for _, deployment := range deployments {
-		if deployment.CreatedByJob == jobName {
-			deploymentsForJob = append(deploymentsForJob, deployment)
-		}
-	}
-
-	return deploymentsForJob, nil
-}
-
->>>>>>> 9a1732ef
 func getRdEnvironments(rds []v1.RadixDeployment) map[string]int {
 	envs := make(map[string]int)
 	for _, rd := range rds {
