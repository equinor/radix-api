--- conflicted
+++ resolved
@@ -27,19 +27,11 @@
 
 	err = radixvalidators.CanRadixRegistrationBeUpdated(radixRegistration)
 	if err != nil {
-<<<<<<< HEAD
-
-=======
->>>>>>> e013e2d6
 		log.Warnf("radix reg %s was rejected", radixRegistration.Name)
 		return false, err
 	}
 	log.Infof("radix reg %s was admitted", radixRegistration.Name)
-<<<<<<< HEAD
-	return true, err
-=======
 	return true, nil
->>>>>>> e013e2d6
 }
 
 func decodeRadixRegistration(ar v1beta1.AdmissionReview) (*v1.RadixRegistration, error) {
