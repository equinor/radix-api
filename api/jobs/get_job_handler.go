package jobs

import (
	"sort"

	"k8s.io/apimachinery/pkg/api/errors"

	batchv1 "k8s.io/api/batch/v1"
	corev1 "k8s.io/api/core/v1"
	metav1 "k8s.io/apimachinery/pkg/apis/meta/v1"
	"k8s.io/client-go/kubernetes"

	"fmt"
	"strings"

	deployments "github.com/statoil/radix-api/api/deployments"
	deploymentModels "github.com/statoil/radix-api/api/deployments/models"
	jobModels "github.com/statoil/radix-api/api/jobs/models"
	"github.com/statoil/radix-api/api/utils"
	crdUtils "github.com/statoil/radix-operator/pkg/apis/utils"
	radixclient "github.com/statoil/radix-operator/pkg/client/clientset/versioned"
)

const workerImage = "radix-pipeline"
const dockerRegistry = "radixdev.azurecr.io"

// JobHandler Instance variables
type JobHandler struct {
	client      kubernetes.Interface
	radixclient radixclient.Interface
	deploy      deployments.DeployHandler
}

// Init Constructor
func Init(client kubernetes.Interface, radixclient radixclient.Interface) JobHandler {
	deploy := deployments.Init(client, radixclient)
	return JobHandler{client, radixclient, deploy}
}

<<<<<<< HEAD
// GetLatestJobPerApplication Handler for GetApplicationJobs
func (jh JobHandler) GetLatestJobPerApplication() (map[string]*jobModels.JobSummary, error) {
	jobList, err := jh.getAllJobs()
	if err != nil {
		return nil, err
	}

	sort.Slice(jobList.Items, func(i, j int) bool {
		switch strings.Compare(jobList.Items[i].Labels["radix-app-name"], jobList.Items[j].Labels["radix-app-name"]) {
		case -1:
			return true
		case 1:
			return false
		}
		return jobList.Items[j].Status.StartTime.Before(jobList.Items[i].Status.StartTime)
	})

	applicationJob := make(map[string]*jobModels.JobSummary)
	for _, job := range jobList.Items {
		appName := job.Labels["radix-app-name"]
		if applicationJob[appName] != nil {
			continue
		}

		jobSummary, err := jh.getJobSummaryWithDeployment(appName, &job)
		if err != nil {
			return nil, err
		}

		applicationJob[appName] = jobSummary
	}

	return applicationJob, nil
}

// GetApplicationJobs Handler for GetApplicationJobs
func (jh JobHandler) GetApplicationJobs(appName string) ([]*jobModels.JobSummary, error) {
=======
// PipelineNotFoundError Job not found
func PipelineNotFoundError(appName, jobName string) error {
	return utils.TypeMissingError(fmt.Sprintf("Job %s not found for app %s", jobName, appName), nil)
}

// HandleGetApplicationJobs Handler for GetApplicationJobs
func (jh JobHandler) HandleGetApplicationJobs(appName string) ([]*jobModels.JobSummary, error) {
>>>>>>> ffb5c41a
	return jh.getApplicationJobs(appName)
}

// GetLatestApplicationJob Get last run application job
func (jh JobHandler) GetLatestApplicationJob(appName string) (*jobModels.JobSummary, error) {
	jobs, err := jh.getApplicationJobs(appName)
	if err != nil {
		return nil, err
	}

	if len(jobs) == 0 {
		return nil, nil
	}

	return jobs[0], nil
}

func (jh JobHandler) getApplicationJobs(appName string) ([]*jobModels.JobSummary, error) {
	jobList, err := jh.getJobs(appName)
	if err != nil {
		return nil, err
	}

	// Sort jobs descending
	sort.Slice(jobList.Items, func(i, j int) bool {
		return jobList.Items[j].Status.StartTime.Before(jobList.Items[i].Status.StartTime)
	})

	jobs := make([]*jobModels.JobSummary, len(jobList.Items))
	for i, job := range jobList.Items {
		jobSummary, err := jh.getJobSummaryWithDeployment(appName, &job)
		if err != nil {
			return nil, err
		}

		jobs[i] = jobSummary
	}

	return jobs, nil
}

// GetApplicationJob Handler for GetApplicationJob
func (jh JobHandler) GetApplicationJob(appName, jobName string) (*jobModels.Job, error) {
	job, err := jh.client.BatchV1().Jobs(crdUtils.GetAppNamespace(appName)).Get(jobName, metav1.GetOptions{})
	if errors.IsNotFound(err) {
		return nil, PipelineNotFoundError(appName, jobName)
	}
	if err != nil {
		return nil, err
	}

	if !strings.EqualFold(job.Labels["radix-job-type"], "job") {
		return nil, utils.ValidationError("Radix Application Job", "Job was not of expected type")
	}

	steps, err := jh.getJobSteps(appName, job)
	if err != nil {
		return nil, err
	}

	jobDeployments, err := jh.deploy.GetDeploymentsForJob(jh.radixclient, appName, jobName)
	if err != nil {
		return nil, err
	}
	components := []*deploymentModels.ComponentSummary{}
	if len(jobDeployments) > 0 {
		components = jobDeployments[0].Components
	}

	jobStatus := jobModels.GetStatusFromJobStatus(job.Status)
	var jobEnded metav1.Time

	if len(job.Status.Conditions) > 0 {
		jobEnded = job.Status.Conditions[0].LastTransitionTime
	}

	return &jobModels.Job{
		Name:        job.Name,
		Branch:      job.Labels["radix-branch"],
		CommitID:    job.Labels["radix-commit"],
		Started:     utils.FormatTime(job.Status.StartTime),
		Ended:       utils.FormatTime(&jobEnded),
		Status:      jobStatus.String(),
		Pipeline:    job.Labels["radix-pipeline"],
		Steps:       steps,
		Deployments: jobDeployments,
		Components:  components,
	}, nil
}

func (jh JobHandler) getJobSteps(appName string, job *batchv1.Job) ([]jobModels.Step, error) {
	steps := []jobModels.Step{}
	jobName := job.GetName()

	pipelinePod, err := jh.getPipelinePod(appName, jobName)
	if err != nil {
		return nil, err
	} else if pipelinePod == nil {
		return steps, nil
	}

	pipelineJobStep := getJobStep(pipelinePod.GetName(), &pipelinePod.Status.ContainerStatuses[0], 2)
	pipelineCloneStep := getJobStep(pipelinePod.GetName(), &pipelinePod.Status.InitContainerStatuses[0], 1)

	labelSelector := fmt.Sprintf("radix-image-tag=%s, radix-job-type!=%s", job.Labels["radix-image-tag"], "job")
	jobStepList, err := jh.client.BatchV1().Jobs(crdUtils.GetAppNamespace(appName)).List(metav1.ListOptions{
		LabelSelector: labelSelector,
	})

	if err != nil {
		return nil, err
	} else if len(jobStepList.Items) <= 0 {
		// no build jobs - use clone step from pipelinejob
		return append(steps, pipelineCloneStep, pipelineJobStep), nil
	}

	// pipeline coordinator
	steps = append(steps, pipelineJobStep)
	for _, jobStep := range jobStepList.Items {
		jobStepPod, err := jh.client.CoreV1().Pods(crdUtils.GetAppNamespace(appName)).List(metav1.ListOptions{
			LabelSelector: fmt.Sprintf("job-name=%s", jobStep.Name),
		})

		if err != nil {
			return nil, err
		}

		if len(jobStepPod.Items) == 0 {
			continue
		}

		pod := jobStepPod.Items[0]
		for _, containerStatus := range pod.Status.InitContainerStatuses {
			steps = append(steps, getJobStep(pod.GetName(), &containerStatus, 1))
		}

		for _, containerStatus := range pod.Status.ContainerStatuses {
			steps = append(steps, getJobStep(pod.GetName(), &containerStatus, 3))
		}
	}
	sort.Slice(steps, func(i, j int) bool { return steps[i].Sort < steps[j].Sort })
	return steps, nil
}

<<<<<<< HEAD
// GetJobSummaryWithDeployment Used to get job summary from a kubernetes job
func (jh JobHandler) getJobSummaryWithDeployment(appName string, job *batchv1.Job) (*jobModels.JobSummary, error) {
	jobSummary := GetJobSummary(job)
	jobDeployments, err := jh.deploy.GetDeploymentsForJob(jh.radixclient, appName, jobSummary.Name)
	if err != nil {
		return nil, err
	}

	environments := make([]string, len(jobDeployments))
	for num, jobDeployment := range jobDeployments {
		environments[num] = jobDeployment.Environment
	}

	jobSummary.Environments = environments
	return jobSummary, nil
=======
func (jh JobHandler) getPipelinePod(appName, jobName string) (*corev1.Pod, error) {
	ns := crdUtils.GetAppNamespace(appName)
	pods, err := jh.client.CoreV1().Pods(ns).List(metav1.ListOptions{
		LabelSelector: fmt.Sprintf("job-name=%s", jobName),
	})

	if err != nil {
		return nil, err
	}
	if len(pods.Items) == 0 {
		// pipeline pod not found
		return nil, nil
	}

	return &pods.Items[0], nil
>>>>>>> ffb5c41a
}

// GetJobSummary Used to get job summary from a kubernetes job
func GetJobSummary(job *batchv1.Job) *jobModels.JobSummary {
	appName := job.Labels["radix-app-name"]
	branch := job.Labels["radix-branch"]
	commit := job.Labels["radix-commit"]
	pipeline := job.Labels["radix-pipeline"]

	status := job.Status

	jobStatus := jobModels.GetStatusFromJobStatus(status)
	ended := utils.FormatTime(status.CompletionTime)
	if jobStatus == jobModels.Failed {
		ended = utils.FormatTime(&status.Conditions[0].LastTransitionTime)
	}

	pipelineJob := &jobModels.JobSummary{
		Name:     job.Name,
		AppName:  appName,
		Branch:   branch,
		CommitID: commit,
		Status:   jobStatus.String(),
		Started:  utils.FormatTime(status.StartTime),
		Ended:    ended,
		Pipeline: pipeline,
	}
	return pipelineJob
}

func (jh JobHandler) getAllJobs() (*batchv1.JobList, error) {
	return jh.getJobsInNamespace(corev1.NamespaceAll)
}

func (jh JobHandler) getJobs(appName string) (*batchv1.JobList, error) {
	return jh.getJobsInNamespace(crdUtils.GetAppNamespace(appName))
}

func (jh JobHandler) getJobsInNamespace(namespace string) (*batchv1.JobList, error) {
	jobList, err := jh.client.BatchV1().Jobs(namespace).List(metav1.ListOptions{
		LabelSelector: fmt.Sprintf("radix-job-type=%s", "job"),
	})

	if err != nil {
		return nil, err
	}

	return jobList, nil
}

func getJobStep(podName string, containerStatus *corev1.ContainerStatus, sort int32) jobModels.Step {
	var startedAt metav1.Time
	var finishedAt metav1.Time

	status := jobModels.Succeeded

	if containerStatus.State.Terminated != nil {
		startedAt = containerStatus.State.Terminated.StartedAt
		finishedAt = containerStatus.State.Terminated.FinishedAt

		if containerStatus.State.Terminated.ExitCode > 0 {
			status = jobModels.Failed
		}

	} else if containerStatus.State.Running != nil {
		startedAt = containerStatus.State.Running.StartedAt
		status = jobModels.Running

	} else if containerStatus.State.Waiting != nil {
		status = jobModels.Waiting

	}

	return jobModels.Step{
		Name:    containerStatus.Name,
		Started: utils.FormatTime(&startedAt),
		Ended:   utils.FormatTime(&finishedAt),
		Status:  status.String(),
		PodName: podName,
		Sort:    sort,
	}
}<|MERGE_RESOLUTION|>--- conflicted
+++ resolved
@@ -37,7 +37,6 @@
 	return JobHandler{client, radixclient, deploy}
 }
 
-<<<<<<< HEAD
 // GetLatestJobPerApplication Handler for GetApplicationJobs
 func (jh JobHandler) GetLatestJobPerApplication() (map[string]*jobModels.JobSummary, error) {
 	jobList, err := jh.getAllJobs()
@@ -75,15 +74,6 @@
 
 // GetApplicationJobs Handler for GetApplicationJobs
 func (jh JobHandler) GetApplicationJobs(appName string) ([]*jobModels.JobSummary, error) {
-=======
-// PipelineNotFoundError Job not found
-func PipelineNotFoundError(appName, jobName string) error {
-	return utils.TypeMissingError(fmt.Sprintf("Job %s not found for app %s", jobName, appName), nil)
-}
-
-// HandleGetApplicationJobs Handler for GetApplicationJobs
-func (jh JobHandler) HandleGetApplicationJobs(appName string) ([]*jobModels.JobSummary, error) {
->>>>>>> ffb5c41a
 	return jh.getApplicationJobs(appName)
 }
 
@@ -129,7 +119,7 @@
 func (jh JobHandler) GetApplicationJob(appName, jobName string) (*jobModels.Job, error) {
 	job, err := jh.client.BatchV1().Jobs(crdUtils.GetAppNamespace(appName)).Get(jobName, metav1.GetOptions{})
 	if errors.IsNotFound(err) {
-		return nil, PipelineNotFoundError(appName, jobName)
+		return nil, jobModels.PipelineNotFoundError(appName, jobName)
 	}
 	if err != nil {
 		return nil, err
@@ -228,7 +218,6 @@
 	return steps, nil
 }
 
-<<<<<<< HEAD
 // GetJobSummaryWithDeployment Used to get job summary from a kubernetes job
 func (jh JobHandler) getJobSummaryWithDeployment(appName string, job *batchv1.Job) (*jobModels.JobSummary, error) {
 	jobSummary := GetJobSummary(job)
@@ -244,7 +233,8 @@
 
 	jobSummary.Environments = environments
 	return jobSummary, nil
-=======
+}
+
 func (jh JobHandler) getPipelinePod(appName, jobName string) (*corev1.Pod, error) {
 	ns := crdUtils.GetAppNamespace(appName)
 	pods, err := jh.client.CoreV1().Pods(ns).List(metav1.ListOptions{
@@ -260,7 +250,6 @@
 	}
 
 	return &pods.Items[0], nil
->>>>>>> ffb5c41a
 }
 
 // GetJobSummary Used to get job summary from a kubernetes job
