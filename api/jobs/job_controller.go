package jobs

import (
	"encoding/json"
	"net/http"
<<<<<<< HEAD
	"strings"
=======
	"sort"
>>>>>>> d86ca761

	"k8s.io/client-go/tools/cache"

	batchv1 "k8s.io/api/batch/v1"
	"k8s.io/client-go/informers"

	log "github.com/Sirupsen/logrus"
	"github.com/gorilla/mux"
	"github.com/statoil/radix-api/api/utils"
	"github.com/statoil/radix-api/models"
	radixclient "github.com/statoil/radix-operator/pkg/client/clientset/versioned"
	"k8s.io/client-go/kubernetes"
)

const rootPath = "/applications/{appName}"

type jobController struct {
	*models.DefaultController
}

// NewJobController Constructor
func NewJobController() models.Controller {
	return &jobController{}
}

// GetRoutes List the supported routes of this handler
func (jc *jobController) GetRoutes() models.Routes {
	routes := models.Routes{
		models.Route{
			Path:        rootPath + "/jobs",
			Method:      "GET",
			HandlerFunc: GetApplicationJobs,
		},
		models.Route{
			Path:        rootPath + "/jobs/{jobName}/logs",
			Method:      "GET",
			HandlerFunc: GetPipelineJobLogs,
		},
		models.Route{
			Path:        rootPath + "/jobs/{jobName}",
			Method:      "GET",
			HandlerFunc: GetApplicationJob,
		},
	}

	return routes
}

// GetSubscriptions Lists subscriptions this handler offers
func (jc *jobController) GetSubscriptions() models.Subscriptions {
	subscriptions := models.Subscriptions{
		models.Subscription{
			Resource:    rootPath + "/jobs",
			DataType:    "JobSummary",
			HandlerFunc: GetApplicationJobsStream,
		},
		models.Subscription{
			Resource:    rootPath + "/jobs/{jobName}",
			DataType:    "Job",
			HandlerFunc: GetApplicationJobStream,
		},
	}

	return subscriptions
}

// GetPipelineJobLogs Get logs of a job for an application
func GetPipelineJobLogs(client kubernetes.Interface, radixclient radixclient.Interface, w http.ResponseWriter, r *http.Request) {
	// swagger:operation GET /applications/{appName}/jobs/{jobName}/logs jobs getApplicationJobLogs
	// ---
	// summary: Gets a pipeline logs, by combining different steps (jobs) logs
	// parameters:
	// - name: appName
	//   in: path
	//   description: name of Radix application
	//   type: string
	//   required: true
	// - name: jobName
	//   in: path
	//   description: Name of pipeline job
	//   type: string
	//   required: true
	// responses:
	//   "200":
	//     description: "Successful operation"
	//     schema:
	//        type: "array"
	//        items:
	//           "$ref": "#/definitions/StepLog"
	//   "401":
	//     description: "Unauthorized"
	//   "404":
	//     description: "Not found"
	appName := mux.Vars(r)["appName"]
	jobName := mux.Vars(r)["jobName"]
	pipelines, err := HandleGetApplicationJobLogs(client, appName, jobName)

	if err != nil {
		utils.ErrorResponse(w, r, err)
		return
	}

	sort.Slice(pipelines, func(i, j int) bool { return pipelines[i].Sort < pipelines[j].Sort })
	utils.JSONResponse(w, r, pipelines)
}

// GetApplicationJobsStream Lists starting pipeline and build jobs
func GetApplicationJobsStream(client kubernetes.Interface, radixclient radixclient.Interface, resource string, resourceIdentifiers []string, data chan []byte, unsubscribe chan struct{}) {
	factory := informers.NewSharedInformerFactoryWithOptions(client, 0)
	jobsInformer := factory.Batch().V1().Jobs().Informer()

	handleJobApplied := func(obj interface{}) {
		job := obj.(*batchv1.Job)
		pipelineJob := GetJobSummary(job)
		if pipelineJob == nil {
			return
		}
		result, _ := json.Marshal(pipelineJob)
		data <- result
	}

	jobsInformer.AddEventHandler(cache.ResourceEventHandlerFuncs{
		AddFunc:    func(obj interface{}) { handleJobApplied(obj) },
		UpdateFunc: func(old interface{}, new interface{}) { handleJobApplied(new) },
		DeleteFunc: func(obj interface{}) { log.Infof("job deleted") },
	})
	utils.StreamInformers(data, unsubscribe, jobsInformer)
}

// GetApplicationJobStream Lists starting pipeline and build jobs
func GetApplicationJobStream(client kubernetes.Interface, radixclient radixclient.Interface, resource string, resourceIdentifiers []string, data chan []byte, unsubscribe chan struct{}) {
	factory := informers.NewSharedInformerFactoryWithOptions(client, 0)
	jobsInformer := factory.Batch().V1().Jobs().Informer()

	handleJobApplied := func(obj interface{}) {
		job := obj.(*batchv1.Job)

		appNameToWatch := resourceIdentifiers[0]
		jobNameToWatch := resourceIdentifiers[1]

		if !strings.EqualFold(job.Name, jobNameToWatch) {
			return
		}

		radixJob, err := HandleGetApplicationJob(client, appNameToWatch, jobNameToWatch)
		if err != nil {
			log.Errorf("Problems getting job %s. Error was %v", jobNameToWatch, err)
		}

		result, _ := json.Marshal(*radixJob)
		data <- result
	}

	jobsInformer.AddEventHandler(cache.ResourceEventHandlerFuncs{
		AddFunc:    func(obj interface{}) { handleJobApplied(obj) },
		UpdateFunc: func(old interface{}, new interface{}) { handleJobApplied(new) },
	})
	utils.StreamInformers(data, unsubscribe, jobsInformer)
}

// GetApplicationJobs gets job summaries
func GetApplicationJobs(client kubernetes.Interface, radixclient radixclient.Interface, w http.ResponseWriter, r *http.Request) {
	// swagger:operation GET /applications/{appName}/jobs jobs getApplicationJobs
	// ---
	// summary: Gets the summary of jobs for a given application
	// parameters:
	// - name: appName
	//   in: path
	//   description: name of Radix application
	//   type: string
	//   required: true
	// responses:
	//   "200":
	//     description: "Successful operation"
	//     schema:
	//        type: "array"
	//        items:
	//           "$ref": "#/definitions/JobSummary"
	//   "401":
	//     description: "Unauthorized"
	//   "404":
	//     description: "Not found"
	appName := mux.Vars(r)["appName"]
	jobSummaries, err := HandleGetApplicationJobs(client, appName)

	if err != nil {
		utils.ErrorResponse(w, r, err)
		return
	}

	utils.JSONResponse(w, r, jobSummaries)
}

// GetApplicationJob gets specific job details
func GetApplicationJob(client kubernetes.Interface, radixclient radixclient.Interface, w http.ResponseWriter, r *http.Request) {
	// swagger:operation GET /applications/{appName}/jobs/{jobName} jobs getApplicationJob
	// ---
	// summary: Gets the detail of a given job for a given application
	// parameters:
	// - name: appName
	//   in: path
	//   description: name of Radix application
	//   type: string
	//   required: true
	// - name: jobName
	//   in: path
	//   description: name of job
	//   type: string
	//   required: true
	// responses:
	//   "200":
	//     description: "Successful operation"
	//     schema:
	//        type: "array"
	//        items:
	//           "$ref": "#/definitions/Job"
	//   "401":
	//     description: "Unauthorized"
	//   "404":
	//     description: "Not found"
	appName := mux.Vars(r)["appName"]
	jobName := mux.Vars(r)["jobName"]
	jobDetail, err := HandleGetApplicationJob(client, appName, jobName)

	if err != nil {
		utils.ErrorResponse(w, r, err)
		return
	}

	utils.JSONResponse(w, r, jobDetail)
}<|MERGE_RESOLUTION|>--- conflicted
+++ resolved
@@ -3,11 +3,8 @@
 import (
 	"encoding/json"
 	"net/http"
-<<<<<<< HEAD
 	"strings"
-=======
 	"sort"
->>>>>>> d86ca761
 
 	"k8s.io/client-go/tools/cache"
 
