package models

// ApplicationRegistration describe an application
// swagger:model ApplicationRegistration
type ApplicationRegistration struct {
	// Name the unique name of the Radix application
	//
	// required: true
	// example: radix-canary-golang
	Name string `json:"name"`

	// Repository the github repository
	//
	// required: true
	// example: https://github.com/equinor/radix-canary-golang
	Repository string `json:"repository"`

	// SharedSecret the shared secret of the webhook
	//
	// required: true
	SharedSecret string `json:"sharedSecret"`

	// AdGroups the groups that should be able to access the application
	//
	// required: true
	AdGroups []string `json:"adGroups"`

	// Owner of the application (email). Can be a single person or a shared group email
	//
	// required: true
	Owner string `json:"owner"`

	// Owner of the application (email). Can be a single person or a shared group email
	//
	// required: true
	Creator string `json:"creator"`

	// PublicKey the public part of the deploy key set or returned
	// after successful application
	//
	// required: false
	PublicKey string `json:"publicKey,omitempty"`

	// PrivateKey the private part of the deploy key set or returned
	// after successful application
	//
	// required: false
	PrivateKey string `json:"privateKey,omitempty"`

	// MachineUser is on/off toggle of machine user for the application
	//
	// required: false
	MachineUser bool `json:"machineUser"`

	// WBS information
	//
	// required: false
	WBS string `json:"wbs"`

	// ConfigBranch information
	//
	// required: true
	ConfigBranch string `json:"configBranch"`

<<<<<<< HEAD
	// radixconfig.yaml file name and path, starting from the GitHub repository root (without leading slash)
	//
	// required: false
	RadixConfigFullName string `json:"radixConfigFullName,omitempty"`
=======
	// ConfigurationItem is an identifier for an entity in a configuration management solution such as a CMDB.
	// ITIL defines a CI as any component that needs to be managed in order to deliver an IT Service
	// Ref: https://en.wikipedia.org/wiki/Configuration_item
	//
	// required: false
	ConfigurationItem string `json:"configurationItem"`
>>>>>>> 7bccfecc
}<|MERGE_RESOLUTION|>--- conflicted
+++ resolved
@@ -62,17 +62,15 @@
 	// required: true
 	ConfigBranch string `json:"configBranch"`
 
-<<<<<<< HEAD
 	// radixconfig.yaml file name and path, starting from the GitHub repository root (without leading slash)
 	//
 	// required: false
 	RadixConfigFullName string `json:"radixConfigFullName,omitempty"`
-=======
+
 	// ConfigurationItem is an identifier for an entity in a configuration management solution such as a CMDB.
 	// ITIL defines a CI as any component that needs to be managed in order to deliver an IT Service
 	// Ref: https://en.wikipedia.org/wiki/Configuration_item
 	//
 	// required: false
 	ConfigurationItem string `json:"configurationItem"`
->>>>>>> 7bccfecc
 }