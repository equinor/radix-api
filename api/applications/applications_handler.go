package applications

import (
	"context"
	"encoding/json"
	"errors"
	"fmt"
	"net/http"
	"regexp"
	"strings"
	"time"

	applicationModels "github.com/equinor/radix-api/api/applications/models"
	"github.com/equinor/radix-api/api/deployments"
	"github.com/equinor/radix-api/api/environments"
	environmentModels "github.com/equinor/radix-api/api/environments/models"
	job "github.com/equinor/radix-api/api/jobs"
	jobModels "github.com/equinor/radix-api/api/jobs/models"
	"github.com/equinor/radix-api/api/utils"
	"github.com/equinor/radix-api/api/utils/labelselector"
	"github.com/equinor/radix-api/models"
	radixhttp "github.com/equinor/radix-common/net/http"
	radixutils "github.com/equinor/radix-common/utils"
	"github.com/equinor/radix-operator/pkg/apis/applicationconfig"
	"github.com/equinor/radix-operator/pkg/apis/defaults"
	"github.com/equinor/radix-operator/pkg/apis/kube"
	jobPipeline "github.com/equinor/radix-operator/pkg/apis/pipeline"
	v1 "github.com/equinor/radix-operator/pkg/apis/radix/v1"
	"github.com/equinor/radix-operator/pkg/apis/radixvalidators"
	crdUtils "github.com/equinor/radix-operator/pkg/apis/utils"
	log "github.com/sirupsen/logrus"
	corev1 "k8s.io/api/core/v1"
	metav1 "k8s.io/apimachinery/pkg/apis/meta/v1"
	"k8s.io/apimachinery/pkg/types"
)

const (
	fileExtensionYaml                      = ".yaml"
	radixConfigFullNamePattern             = "^(\\/*[a-zA-Z0-9_\\.\\-]+)+$"
	invalidRadixConfigFullNameErrorMessage = "invalid file name for radixconfig. See https://www.radix.equinor.com/references/reference-radix-config/ for more information"
)

type patch struct {
	Op    string      `json:"op"`
	Path  string      `json:"path"`
	Value interface{} `json:"value"`
}

// ApplicationHandler Instance variables
type ApplicationHandler struct {
	jobHandler         job.JobHandler
	environmentHandler environments.EnvironmentHandler
	accounts           models.Accounts
}

// Init Constructor
func Init(accounts models.Accounts) ApplicationHandler {
	jobHandler := job.Init(accounts, deployments.Init(accounts))
	return ApplicationHandler{
		accounts:           accounts,
		jobHandler:         jobHandler,
		environmentHandler: environments.Init(environments.WithAccounts(accounts)),
	}
}

func (ah ApplicationHandler) getUserAccount() models.Account {
	return ah.accounts.UserAccount
}

func (ah ApplicationHandler) getServiceAccount() models.Account {
	return ah.accounts.ServiceAccount
}

// GetApplication handler for GetApplication
func (ah ApplicationHandler) GetApplication(appName string) (*applicationModels.Application, error) {
	radixRegistration, err := ah.getServiceAccount().RadixClient.RadixV1().RadixRegistrations().Get(context.TODO(), appName, metav1.GetOptions{})
	if err != nil {
		return nil, err
	}

	applicationRegistrationBuilder := NewBuilder()
	applicationRegistration := applicationRegistrationBuilder.
		withRadixRegistration(radixRegistration).
		Build()

	jobs, err := ah.jobHandler.GetApplicationJobs(appName)
	if err != nil {
		return nil, err
	}

	environments, err := ah.environmentHandler.GetEnvironmentSummary(appName)
	if err != nil {
		return nil, err
	}

	appAlias, err := ah.getAppAlias(appName, environments)
	if err != nil {
		return nil, err
	}

	return &applicationModels.Application{
		Name:         applicationRegistration.Name,
		Registration: applicationRegistration,
		Jobs:         jobs,
		Environments: environments,
		AppAlias:     appAlias,
		Owner:        applicationRegistration.Owner,
		Creator:      applicationRegistration.Creator}, nil
}

// RegenerateMachineUserToken Deletes the secret holding the token to force refresh and returns the new token
func (ah ApplicationHandler) RegenerateMachineUserToken(appName string) (*applicationModels.MachineUser, error) {
	log.Debugf("regenerate machine user token for app: %s", appName)
	namespace := crdUtils.GetAppNamespace(appName)
	machineUserSA, err := ah.getMachineUserServiceAccount(appName, namespace)
	if err != nil {
		return nil, err
	}
	if len(machineUserSA.Secrets) == 0 {
		return nil, fmt.Errorf("unable to get secrets on machine user service account")
	}

	tokenName := machineUserSA.Secrets[0].Name
	log.Debugf("delete service account for app %s and machine user token: %s", appName, tokenName)
	if err := ah.getUserAccount().Client.CoreV1().Secrets(namespace).Delete(context.TODO(), tokenName, metav1.DeleteOptions{}); err != nil {
		return nil, err
	}

	queryTimeout := time.NewTimer(time.Duration(5) * time.Second)
	queryInterval := time.NewTicker(time.Second)
	for {
		select {
		case <-queryInterval.C:
			machineUser, err := ah.getMachineUserForApp(appName)
			if err == nil {
				return machineUser, nil
			}
			log.Debugf("waiting to get machine user for app %s of namespace %s, error: %v", appName, namespace, err)
		case <-queryTimeout.C:
			return nil, fmt.Errorf("timeout getting user machine token secret")
		}
	}
}

// RegisterApplication handler for RegisterApplication
func (ah ApplicationHandler) RegisterApplication(applicationRegistrationRequest applicationModels.ApplicationRegistrationRequest) (*applicationModels.ApplicationRegistrationUpsertResponse, error) {
	// Only if repository is provided and deploykey is not set by user
	// generate the key
	var deployKey *utils.DeployKey
	var err error

	application := applicationRegistrationRequest.ApplicationRegistration
	if (strings.TrimSpace(application.PublicKey) == "" && strings.TrimSpace(application.PrivateKey) != "") ||
		(strings.TrimSpace(application.PublicKey) != "" && strings.TrimSpace(application.PrivateKey) == "") {
		return nil, applicationModels.OnePartOfDeployKeyIsNotAllowed()
	}

	if strings.TrimSpace(application.Repository) != "" &&
		strings.TrimSpace(application.PublicKey) == "" {
		deployKey, err = utils.GenerateDeployKey()
		if err != nil {
			return nil, err
		}

		application.PublicKey = deployKey.PublicKey
		application.PrivateKey = deployKey.PrivateKey
	}
	creator, err := ah.accounts.GetUserAccountUserPrincipleName()
	if err != nil {
		return nil, err
	}

	application.RadixConfigFullName = cleanFileFullName(application.RadixConfigFullName)
	if len(application.RadixConfigFullName) > 0 {
		err = validateRadixConfigFullName(application.RadixConfigFullName)
		if err != nil {
			return nil, err
		}
	}

	radixRegistration, err := NewBuilder().
		withAppRegistration(application).
		withDeployKey(deployKey).
		withCreator(creator).
		withRadixConfigFullName(application.RadixConfigFullName).
		BuildRR()
	if err != nil {
		return nil, err
	}

	err = ah.isValidRegistration(radixRegistration)
	if err != nil {
		return nil, err
	}

	if !applicationRegistrationRequest.AcknowledgeWarnings {
		if upsertResponse, err := ah.getRegistrationInsertResponseForWarnings(radixRegistration); upsertResponse != nil || err != nil {
			return upsertResponse, err
		}
	}

	_, err = ah.getUserAccount().RadixClient.RadixV1().RadixRegistrations().Create(context.TODO(), radixRegistration, metav1.CreateOptions{})
	if err != nil {
		return nil, err
	}

	return &applicationModels.ApplicationRegistrationUpsertResponse{
		ApplicationRegistration: application,
	}, nil
}

func (ah ApplicationHandler) getRegistrationInsertResponseForWarnings(radixRegistration *v1.RadixRegistration) (*applicationModels.ApplicationRegistrationUpsertResponse, error) {
	warnings, err := ah.getRegistrationInsertWarnings(radixRegistration)
	if err != nil {
		return nil, err
	}
	if len(warnings) != 0 {
		return &applicationModels.ApplicationRegistrationUpsertResponse{Warnings: warnings}, nil
	}
	return nil, nil
}

func (ah ApplicationHandler) getRegistrationUpdateResponseForWarnings(radixRegistration *v1.RadixRegistration) (*applicationModels.ApplicationRegistrationUpsertResponse, error) {
	warnings, err := ah.getRegistrationUpdateWarnings(radixRegistration)
	if err != nil {
		return nil, err
	}
	if len(warnings) != 0 {
		return &applicationModels.ApplicationRegistrationUpsertResponse{Warnings: warnings}, nil
	}
	return nil, nil
}

// ChangeRegistrationDetails handler for ChangeRegistrationDetails
func (ah ApplicationHandler) ChangeRegistrationDetails(appName string, applicationRegistrationRequest applicationModels.ApplicationRegistrationRequest) (*applicationModels.ApplicationRegistrationUpsertResponse, error) {
	application := applicationRegistrationRequest.ApplicationRegistration
	if appName != application.Name {
		return nil, radixhttp.ValidationError("Radix Registration", fmt.Sprintf("App name %s does not correspond with application name %s", appName, application.Name))
	}

	// Make check that this is an existing application
	existingRegistration, err := ah.getUserAccount().RadixClient.RadixV1().RadixRegistrations().Get(context.TODO(), appName, metav1.GetOptions{})
	if err != nil {
		return nil, err
	}

	// Only if repository is provided and deploykey is not set by user
	// generate the key
	var deployKey *utils.DeployKey

	if strings.TrimSpace(application.Repository) != "" &&
		strings.TrimSpace(application.PublicKey) == "" {
		deployKey, err = utils.GenerateDeployKey()
		if err != nil {
			return nil, err
		}

		application.PublicKey = deployKey.PublicKey
	}

	radixRegistration, err := NewBuilder().withAppRegistration(application).withDeployKey(deployKey).BuildRR()
	if err != nil {
		return nil, err
	}

	currentCloneURL := existingRegistration.Spec.CloneURL //currently repository is not changed here, but maybe later
	// Only these fields can change over time
	existingRegistration.Spec.CloneURL = radixRegistration.Spec.CloneURL
	existingRegistration.Spec.SharedSecret = radixRegistration.Spec.SharedSecret
	existingRegistration.Spec.DeployKey = radixRegistration.Spec.DeployKey
	existingRegistration.Spec.AdGroups = radixRegistration.Spec.AdGroups
	existingRegistration.Spec.Owner = radixRegistration.Spec.Owner
	existingRegistration.Spec.WBS = radixRegistration.Spec.WBS
	existingRegistration.Spec.ConfigBranch = radixRegistration.Spec.ConfigBranch
	existingRegistration.Spec.RadixConfigFullName = radixRegistration.Spec.RadixConfigFullName

	err = ah.isValidUpdate(existingRegistration)
	if err != nil {
		return nil, err
	}

	needToRevalidateWarnings := currentCloneURL != existingRegistration.Spec.CloneURL
	if needToRevalidateWarnings && !applicationRegistrationRequest.AcknowledgeWarnings {
		if upsertResponse, err := ah.getRegistrationUpdateResponseForWarnings(radixRegistration); upsertResponse != nil || err != nil {
			return upsertResponse, err
		}
	}
	_, err = ah.getUserAccount().RadixClient.RadixV1().RadixRegistrations().Update(context.TODO(), existingRegistration, metav1.UpdateOptions{})
	if err != nil {
		return nil, err
	}

	return &applicationModels.ApplicationRegistrationUpsertResponse{
		ApplicationRegistration: application,
	}, nil
}

// ModifyRegistrationDetails handler for ModifyRegistrationDetails
func (ah ApplicationHandler) ModifyRegistrationDetails(appName string, applicationRegistrationPatchRequest applicationModels.ApplicationRegistrationPatchRequest) (*applicationModels.ApplicationRegistrationUpsertResponse, error) {
	// Make check that this is an existing application
	existingRegistration, err := ah.getUserAccount().RadixClient.RadixV1().RadixRegistrations().Get(context.TODO(), appName, metav1.GetOptions{})
	if err != nil {
		return nil, err
	}

	payload := []patch{}

	runUpdate := false
	// Only these fields can change over time
	patchRequest := applicationRegistrationPatchRequest.ApplicationRegistrationPatch
	if patchRequest.AdGroups != nil && len(*patchRequest.AdGroups) > 0 && !radixutils.ArrayEqualElements(existingRegistration.Spec.AdGroups, *patchRequest.AdGroups) {
		existingRegistration.Spec.AdGroups = *patchRequest.AdGroups
		payload = append(payload, patch{Op: "replace", Path: "/spec/adGroups", Value: *patchRequest.AdGroups})
		runUpdate = true
	} else if patchRequest.AdGroups != nil && len(*patchRequest.AdGroups) == 0 {
		existingRegistration.Spec.AdGroups = nil
		payload = append(payload, patch{Op: "replace", Path: "/spec/adGroups", Value: nil})
		runUpdate = true
	}

	if patchRequest.Owner != nil && *patchRequest.Owner != "" {
		existingRegistration.Spec.Owner = *patchRequest.Owner
		payload = append(payload, patch{Op: "replace", Path: "/spec/owner", Value: *patchRequest.Owner})
		runUpdate = true
	}

	currentCloneURL := existingRegistration.Spec.CloneURL
	if patchRequest.Repository != nil && *patchRequest.Repository != "" {
		cloneURL := crdUtils.GetGithubCloneURLFromRepo(*patchRequest.Repository)
		existingRegistration.Spec.CloneURL = cloneURL
		payload = append(payload, patch{Op: "replace", Path: "/spec/cloneURL", Value: cloneURL})
		runUpdate = true
	}

	if patchRequest.MachineUser != nil && *patchRequest.MachineUser != existingRegistration.Spec.MachineUser {
		existingRegistration.Spec.MachineUser = *patchRequest.MachineUser
		payload = append(payload, patch{Op: "replace", Path: "/spec/machineUser", Value: patchRequest.MachineUser})
		runUpdate = true
	}

	if patchRequest.WBS != nil && *patchRequest.WBS != "" {
		existingRegistration.Spec.WBS = *patchRequest.WBS
		payload = append(payload, patch{Op: "replace", Path: "/spec/wbs", Value: *patchRequest.WBS})
		runUpdate = true
	}

	if patchRequest.ConfigBranch != nil {
		if trimmedBranch := strings.TrimSpace(*patchRequest.ConfigBranch); trimmedBranch != "" {
			existingRegistration.Spec.ConfigBranch = trimmedBranch
			payload = append(payload, patch{Op: "replace", Path: "/spec/configBranch", Value: trimmedBranch})
			runUpdate = true
		}
	}

	if setConfigBranchToFallbackWhenEmpty(existingRegistration) {
		payload = append(payload, patch{Op: "replace", Path: "/spec/configBranch", Value: applicationconfig.ConfigBranchFallback})
		runUpdate = true
	}

<<<<<<< HEAD
	radixConfigFullName := cleanFileFullName(patchRequest.RadixConfigFullName)
	if len(radixConfigFullName) > 0 && !strings.EqualFold(radixConfigFullName, existingRegistration.Spec.RadixConfigFullName) {
		err := validateRadixConfigFullName(radixConfigFullName)
		if err != nil {
			return nil, err
		}
		existingRegistration.Spec.RadixConfigFullName = radixConfigFullName
		payload = append(payload, patch{Op: "replace", Path: "/spec/radixConfigFullName", Value: radixConfigFullName})
		runUpdate = true
=======
	if patchRequest.ConfigurationItem != nil {
		if trimmedConfigurationItem := strings.TrimSpace(*patchRequest.ConfigurationItem); trimmedConfigurationItem != "" {
			existingRegistration.Spec.ConfigurationItem = trimmedConfigurationItem
			payload = append(payload, patch{Op: "replace", Path: "/spec/configurationItem", Value: trimmedConfigurationItem})
			runUpdate = true
		}
>>>>>>> 7bccfecc
	}

	if runUpdate {
		err = ah.isValidUpdate(existingRegistration)
		if err != nil {
			return nil, err
		}

		needToRevalidateWarnings := currentCloneURL != existingRegistration.Spec.CloneURL
		if needToRevalidateWarnings && !applicationRegistrationPatchRequest.AcknowledgeWarnings {
			if upsertResponse, err := ah.getRegistrationUpdateResponseForWarnings(existingRegistration); upsertResponse != nil || err != nil {
				return upsertResponse, err
			}
		}

		payloadBytes, _ := json.Marshal(payload)
		_, err = ah.getUserAccount().RadixClient.RadixV1().RadixRegistrations().Patch(context.TODO(), existingRegistration.GetName(), types.JSONPatchType, payloadBytes, metav1.PatchOptions{})
		if err != nil {
			return nil, err
		}
	}

	application := NewBuilder().withRadixRegistration(existingRegistration).Build()
	return &applicationModels.ApplicationRegistrationUpsertResponse{
		ApplicationRegistration: &application,
	}, nil
}

func validateRadixConfigFullName(radixConfigFullName string) error {
	if len(radixConfigFullName) <= len(fileExtensionYaml) ||
		!strings.HasSuffix(radixConfigFullName, fileExtensionYaml) {
		return errors.New(invalidRadixConfigFullNameErrorMessage)
	}
	matched, err := regexp.Match(radixConfigFullNamePattern, []byte(radixConfigFullName))
	if err != nil {
		return err
	}
	if !matched {
		return errors.New(invalidRadixConfigFullNameErrorMessage)
	}
	return nil
}

func cleanFileFullName(fileFullName string) string {
	return strings.TrimPrefix(strings.ReplaceAll(strings.TrimSpace(fileFullName), "\\", "/"), "/")
}

// DeleteApplication handler for DeleteApplication
func (ah ApplicationHandler) DeleteApplication(appName string) error {
	// Make check that this is an existing application
	_, err := ah.getUserAccount().RadixClient.RadixV1().RadixRegistrations().Get(context.TODO(), appName, metav1.GetOptions{})
	if err != nil {
		return err
	}

	err = ah.getUserAccount().RadixClient.RadixV1().RadixRegistrations().Delete(context.TODO(), appName, metav1.DeleteOptions{})
	if err != nil {
		return err
	}

	return nil
}

// GetSupportedPipelines handler for GetSupportedPipelines
func (ah ApplicationHandler) GetSupportedPipelines() []string {
	supportedPipelines := make([]string, 0)
	pipelines := jobPipeline.GetSupportedPipelines()
	for _, pipeline := range pipelines {
		supportedPipelines = append(supportedPipelines, string(pipeline.Type))
	}

	return supportedPipelines
}

// TriggerPipelineBuild Triggers build pipeline for an application
func (ah ApplicationHandler) TriggerPipelineBuild(appName string, r *http.Request) (*jobModels.JobSummary, error) {
	pipelineName := "build"
	jobSummary, err := ah.triggerPipelineBuildOrBuildDeploy(appName, pipelineName, r)
	if err != nil {
		return nil, err
	}
	return jobSummary, nil
}

// TriggerPipelineBuildDeploy Triggers build-deploy pipeline for an application
func (ah ApplicationHandler) TriggerPipelineBuildDeploy(appName string, r *http.Request) (*jobModels.JobSummary, error) {
	pipelineName := "build-deploy"
	jobSummary, err := ah.triggerPipelineBuildOrBuildDeploy(appName, pipelineName, r)
	if err != nil {
		return nil, err
	}
	return jobSummary, nil
}

// TriggerPipelinePromote Triggers promote pipeline for an application
func (ah ApplicationHandler) TriggerPipelinePromote(appName string, r *http.Request) (*jobModels.JobSummary, error) {
	var pipelineParameters applicationModels.PipelineParametersPromote
	if err := json.NewDecoder(r.Body).Decode(&pipelineParameters); err != nil {
		return nil, err
	}

	deploymentName := pipelineParameters.DeploymentName
	fromEnvironment := pipelineParameters.FromEnvironment
	toEnvironment := pipelineParameters.ToEnvironment

	if strings.TrimSpace(deploymentName) == "" || strings.TrimSpace(fromEnvironment) == "" || strings.TrimSpace(toEnvironment) == "" {
		return nil, radixhttp.ValidationError("Radix Application Pipeline", "Deployment name, from environment and to environment are required for \"promote\" pipeline")
	}

	log.Infof("Creating promote pipeline job for %s using deployment %s from environment %s into environment %s", appName, deploymentName, fromEnvironment, toEnvironment)

	jobParameters := pipelineParameters.MapPipelineParametersPromoteToJobParameter()

	pipeline, err := jobPipeline.GetPipelineFromName("promote")
	if err != nil {
		return nil, err
	}

	jobSummary, err := ah.jobHandler.HandleStartPipelineJob(appName, pipeline, jobParameters)
	if err != nil {
		return nil, err
	}

	return jobSummary, nil
}

// TriggerPipelineDeploy Triggers deploy pipeline for an application
func (ah ApplicationHandler) TriggerPipelineDeploy(appName string, r *http.Request) (*jobModels.JobSummary, error) {
	var pipelineParameters applicationModels.PipelineParametersDeploy
	if err := json.NewDecoder(r.Body).Decode(&pipelineParameters); err != nil {
		return nil, err
	}

	toEnvironment := pipelineParameters.ToEnvironment

	if strings.TrimSpace(toEnvironment) == "" {
		return nil, radixhttp.ValidationError("Radix Application Pipeline", "To environment is required for \"deploy\" pipeline")
	}

	log.Infof("Creating deploy pipeline job for %s into environment %s", appName, toEnvironment)

	pipeline, err := jobPipeline.GetPipelineFromName("deploy")
	if err != nil {
		return nil, err
	}

	jobParameters := pipelineParameters.MapPipelineParametersDeployToJobParameter()

	jobSummary, err := ah.jobHandler.HandleStartPipelineJob(appName, pipeline, jobParameters)
	if err != nil {
		return nil, err
	}

	return jobSummary, nil
}

func (ah ApplicationHandler) triggerPipelineBuildOrBuildDeploy(appName, pipelineName string, r *http.Request) (*jobModels.JobSummary, error) {
	var pipelineParameters applicationModels.PipelineParametersBuild
	if err := json.NewDecoder(r.Body).Decode(&pipelineParameters); err != nil {
		return nil, err
	}

	branch := pipelineParameters.Branch
	commitID := pipelineParameters.CommitID

	if strings.TrimSpace(appName) == "" || strings.TrimSpace(branch) == "" {
		return nil, applicationModels.AppNameAndBranchAreRequiredForStartingPipeline()
	}

	log.Infof("Creating build pipeline job for %s on branch %s for commit %s", appName, branch, commitID)

	radixRegistration, err := ah.getServiceAccount().RadixClient.RadixV1().RadixRegistrations().Get(context.TODO(), appName, metav1.GetOptions{})
	if err != nil {
		return nil, err
	}

	// Check if branch is mapped
	if !applicationconfig.IsConfigBranch(branch, radixRegistration) {
		application, err := utils.CreateApplicationConfig(ah.getUserAccount().Client, ah.getUserAccount().RadixClient, ah.getUserAccount().SecretProviderClient, appName)
		if err != nil {
			return nil, err
		}
		isThereAnythingToDeploy, _ := application.IsThereAnythingToDeploy(branch)

		if !isThereAnythingToDeploy {
			return nil, applicationModels.UnmatchedBranchToEnvironment(branch)
		}
	}

	jobParameters := pipelineParameters.MapPipelineParametersBuildToJobParameter()

	pipeline, err := jobPipeline.GetPipelineFromName(pipelineName)
	if err != nil {
		return nil, err
	}

	jobSummary, err := ah.jobHandler.HandleStartPipelineJob(appName, pipeline, jobParameters)
	if err != nil {
		return nil, err
	}

	return jobSummary, nil
}

func (ah ApplicationHandler) isValidRegistration(radixRegistration *v1.RadixRegistration) error {
	// Need to use in-cluster client of the API server, because the user might not have enough priviledges
	// to run a full validation
	err := radixvalidators.CanRadixRegistrationBeInserted(ah.getServiceAccount().RadixClient, radixRegistration)
	if err != nil {
		return err
	}

	return nil
}

func (ah ApplicationHandler) getRegistrationInsertWarnings(radixRegistration *v1.RadixRegistration) ([]string, error) {
	return radixvalidators.GetRadixRegistrationBeInsertedWarnings(ah.getServiceAccount().RadixClient, radixRegistration)
}

func (ah ApplicationHandler) getRegistrationUpdateWarnings(radixRegistration *v1.RadixRegistration) ([]string, error) {
	return radixvalidators.GetRadixRegistrationBeUpdatedWarnings(ah.getServiceAccount().RadixClient, radixRegistration)
}

func (ah ApplicationHandler) isValidUpdate(radixRegistration *v1.RadixRegistration) error {
	// Need to use in-cluster client of the API server, because the user might not have enough priviledges
	// to run a full validation
	err := radixvalidators.CanRadixRegistrationBeUpdated(radixRegistration)
	if err != nil {
		return err
	}

	return err
}

func (ah ApplicationHandler) getAppAlias(appName string, environments []*environmentModels.EnvironmentSummary) (*applicationModels.ApplicationAlias, error) {
	for _, environment := range environments {
		environmentNamespace := crdUtils.GetEnvironmentNamespace(appName, environment.Name)

		ingresses, err := ah.getUserAccount().Client.NetworkingV1().Ingresses(environmentNamespace).List(context.TODO(), metav1.ListOptions{
			LabelSelector: labelselector.ForIsAppAlias().String(),
		})

		if err != nil {
			return nil, err
		}

		if len(ingresses.Items) > 0 {
			// Will only be one alias, if any exists
			componentName := ingresses.Items[0].Labels[kube.RadixComponentLabel]
			environmentName := environment.Name
			url := ingresses.Items[0].Spec.Rules[0].Host
			return &applicationModels.ApplicationAlias{ComponentName: componentName, EnvironmentName: environmentName, URL: url}, nil
		}
	}

	return nil, nil
}

func (ah ApplicationHandler) getMachineUserForApp(appName string) (*applicationModels.MachineUser, error) {
	namespace := crdUtils.GetAppNamespace(appName)

	log.Debugf("get service account for machine user in app %s of namespace %s", appName, namespace)
	machineUserSA, err := ah.getMachineUserServiceAccount(appName, namespace)
	if err != nil {
		return nil, err
	}

	if len(machineUserSA.Secrets) == 0 {
		return nil, fmt.Errorf("unable to get secrets on machine user service account")
	}

	tokenName := machineUserSA.Secrets[0].Name
	log.Debugf("get secrets for machine user token %s in app %s of namespace %s", tokenName, appName, namespace)
	token, err := ah.getUserAccount().Client.CoreV1().Secrets(namespace).Get(context.TODO(), tokenName, metav1.GetOptions{})
	if err != nil {
		return nil, err
	}

	tokenStringData := string(token.Data["token"])
	log.Debugf("token length: %v", len(tokenStringData))
	tokenString := &tokenStringData

	return &applicationModels.MachineUser{
		Token: *tokenString,
	}, nil
}

func (ah ApplicationHandler) getMachineUserServiceAccount(appName, namespace string) (*corev1.ServiceAccount, error) {
	machineUserName := defaults.GetMachineUserRoleName(appName)
	log.Debugf("get service account for app %s in namespace %s and machine user: %s", appName, namespace, machineUserName)
	machineUserSA, err := ah.getServiceAccount().Client.CoreV1().ServiceAccounts(namespace).Get(context.TODO(), machineUserName, metav1.GetOptions{})
	if err != nil {
		return nil, err
	}

	return machineUserSA, nil
}

<<<<<<< HEAD
// Builder Handles construction of DTO
type Builder interface {
	withName(name string) Builder
	withOwner(owner string) Builder
	withCreator(creator string) Builder
	withRepository(string) Builder
	withSharedSecret(string) Builder
	withAdGroups([]string) Builder
	withPublicKey(string) Builder
	withPrivateKey(string) Builder
	withCloneURL(string) Builder
	withDeployKey(*utils.DeployKey) Builder
	withMachineUser(bool) Builder
	withWBS(string) Builder
	withConfigBranch(string) Builder
	withRadixConfigFullName(string) Builder
	withAcknowledgeWarnings() Builder
	withAppRegistration(appRegistration *applicationModels.ApplicationRegistration) Builder
	withRadixRegistration(*v1.RadixRegistration) Builder
	Build() applicationModels.ApplicationRegistration
	BuildRR() (*v1.RadixRegistration, error)
	BuildApplicationRegistrationRequest() *applicationModels.ApplicationRegistrationRequest
}

type applicationBuilder struct {
	name                string
	owner               string
	creator             string
	repository          string
	sharedSecret        string
	adGroups            []string
	publicKey           string
	privateKey          string
	cloneURL            string
	machineUser         bool
	wbs                 string
	configBranch        string
	acknowledgeWarnings bool
	radixConfigFullName string
}

func (rb *applicationBuilder) withAppRegistration(appRegistration *applicationModels.ApplicationRegistration) Builder {
	rb.withName(appRegistration.Name)
	rb.withRepository(appRegistration.Repository)
	rb.withSharedSecret(appRegistration.SharedSecret)
	rb.withAdGroups(appRegistration.AdGroups)
	rb.withPublicKey(appRegistration.PublicKey)
	rb.withPrivateKey(appRegistration.PrivateKey)
	rb.withOwner(appRegistration.Owner)
	rb.withWBS(appRegistration.WBS)
	rb.withConfigBranch(appRegistration.ConfigBranch)
	rb.withRadixConfigFullName(appRegistration.RadixConfigFullName)
	return rb
}

func (rb *applicationBuilder) withRadixRegistration(radixRegistration *v1.RadixRegistration) Builder {
	rb.withName(radixRegistration.Name)
	rb.withCloneURL(radixRegistration.Spec.CloneURL)
	rb.withSharedSecret(radixRegistration.Spec.SharedSecret)
	rb.withAdGroups(radixRegistration.Spec.AdGroups)
	rb.withPublicKey(radixRegistration.Spec.DeployKeyPublic)
	rb.withOwner(radixRegistration.Spec.Owner)
	rb.withCreator(radixRegistration.Spec.Creator)
	rb.withMachineUser(radixRegistration.Spec.MachineUser)
	rb.withWBS(radixRegistration.Spec.WBS)
	rb.withConfigBranch(radixRegistration.Spec.ConfigBranch)
	rb.withRadixConfigFullName(radixRegistration.Spec.RadixConfigFullName)

	// Private part of key should never be returned
	return rb
}

func (rb *applicationBuilder) withName(name string) Builder {
	rb.name = name
	return rb
}

func (rb *applicationBuilder) withOwner(owner string) Builder {
	rb.owner = owner
	return rb
}

func (rb *applicationBuilder) withCreator(creator string) Builder {
	rb.creator = creator
	return rb
}

func (rb *applicationBuilder) withRepository(repository string) Builder {
	rb.repository = repository
	return rb
}

func (rb *applicationBuilder) withCloneURL(cloneURL string) Builder {
	rb.cloneURL = cloneURL
	return rb
}

func (rb *applicationBuilder) withSharedSecret(sharedSecret string) Builder {
	rb.sharedSecret = sharedSecret
	return rb
}

func (rb *applicationBuilder) withAdGroups(adGroups []string) Builder {
	rb.adGroups = adGroups
	return rb
}

func (rb *applicationBuilder) withPublicKey(publicKey string) Builder {
	rb.publicKey = strings.TrimSuffix(publicKey, "\n")
	return rb
}

func (rb *applicationBuilder) withPrivateKey(privateKey string) Builder {
	rb.privateKey = strings.TrimSuffix(privateKey, "\n")
	return rb
}

func (rb *applicationBuilder) withDeployKey(deploykey *utils.DeployKey) Builder {
	if deploykey != nil {
		rb.publicKey = deploykey.PublicKey
		rb.privateKey = deploykey.PrivateKey
	}

	return rb
}

func (rb *applicationBuilder) withMachineUser(machineUser bool) Builder {
	rb.machineUser = machineUser
	return rb
}

func (rb *applicationBuilder) withWBS(wbs string) Builder {
	rb.wbs = wbs
	return rb
}

func (rb *applicationBuilder) withConfigBranch(configBranch string) Builder {
	rb.configBranch = configBranch
	return rb
}

func (rb *applicationBuilder) withAcknowledgeWarnings() Builder {
	rb.acknowledgeWarnings = true
	return rb
}

func (rb *applicationBuilder) withRadixConfigFullName(fullName string) Builder {
	rb.radixConfigFullName = fullName
	return rb
}

func (rb *applicationBuilder) Build() applicationModels.ApplicationRegistration {
	repository := rb.repository
	if repository == "" {
		repository = crdUtils.GetGithubRepositoryURLFromCloneURL(rb.cloneURL)
	}

	return applicationModels.ApplicationRegistration{
		Name:                rb.name,
		Repository:          repository,
		SharedSecret:        rb.sharedSecret,
		AdGroups:            rb.adGroups,
		PublicKey:           rb.publicKey,
		PrivateKey:          rb.privateKey,
		Owner:               rb.owner,
		Creator:             rb.creator,
		MachineUser:         rb.machineUser,
		WBS:                 rb.wbs,
		ConfigBranch:        rb.configBranch,
		RadixConfigFullName: rb.radixConfigFullName,
	}
}

func (rb *applicationBuilder) BuildRR() (*v1.RadixRegistration, error) {
	builder := crdUtils.NewRegistrationBuilder()

	radixRegistration := builder.
		WithPublicKey(rb.publicKey).
		WithPrivateKey(rb.privateKey).
		WithName(rb.name).
		WithRepository(rb.repository).
		WithSharedSecret(rb.sharedSecret).
		WithAdGroups(rb.adGroups).
		WithOwner(rb.owner).
		WithCreator(rb.creator).
		WithMachineUser(rb.machineUser).
		WithWBS(rb.wbs).
		WithConfigBranch(rb.configBranch).
		WithRadixConfigFullName(rb.radixConfigFullName).
		BuildRR()

	return radixRegistration, nil
}

func (rb *applicationBuilder) BuildApplicationRegistrationRequest() *applicationModels.ApplicationRegistrationRequest {
	applicationRegistration := rb.Build()
	return &applicationModels.ApplicationRegistrationRequest{
		ApplicationRegistration: &applicationRegistration,
		AcknowledgeWarnings:     rb.acknowledgeWarnings,
	}
}

// NewBuilder Constructor for application builder
func NewBuilder() Builder {
	return &applicationBuilder{}
}

// AnApplicationRegistration Constructor for application builder with test values
func AnApplicationRegistration() Builder {
	return &applicationBuilder{
		name:         "my-app",
		repository:   "https://github.com/Equinor/my-app",
		sharedSecret: "AnySharedSecret",
		adGroups:     []string{"a6a3b81b-34gd-sfsf-saf2-7986371ea35f"},
		owner:        "a_test_user@equinor.com",
		creator:      "a_test_user@equinor.com",
		wbs:          "T.O123A.AZ.45678",
		configBranch: "main",
	}
}

=======
>>>>>>> 7bccfecc
// RegenerateDeployKey Regenerates deploy key and secret and returns the new key
func (ah ApplicationHandler) RegenerateDeployKey(appName string, regenerateDeployKeyAndSecretData applicationModels.RegenerateDeployKeyAndSecretData) (*applicationModels.DeployKeyAndSecret, error) {
	// Make check that this is an existing application and user has access to it
	existingRegistration, err := ah.getUserAccount().RadixClient.RadixV1().RadixRegistrations().Get(context.TODO(), appName, metav1.GetOptions{})
	if err != nil {
		return nil, err
	}

	sharedKey := strings.TrimSpace(regenerateDeployKeyAndSecretData.SharedSecret)
	if len(sharedKey) == 0 {
		return nil, fmt.Errorf("shared secret cannot be empty")
	}
	deployKey, err := utils.GenerateDeployKey()
	if err != nil {
		return nil, err
	}

	existingRegistration.Spec.DeployKey = deployKey.PrivateKey
	existingRegistration.Spec.DeployKeyPublic = deployKey.PublicKey
	existingRegistration.Spec.SharedSecret = sharedKey
	setConfigBranchToFallbackWhenEmpty(existingRegistration)

	err = ah.isValidUpdate(existingRegistration)
	if err != nil {
		return nil, err
	}

	_, err = ah.getUserAccount().RadixClient.RadixV1().RadixRegistrations().Update(context.TODO(), existingRegistration, metav1.UpdateOptions{})
	if err != nil {
		return nil, err
	}
	return &applicationModels.DeployKeyAndSecret{
		PublicDeployKey: deployKey.PublicKey,
		SharedSecret:    sharedKey,
	}, nil
}

func setConfigBranchToFallbackWhenEmpty(existingRegistration *v1.RadixRegistration) bool {
	// HACK ConfigBranch is required, so we set it to "master" if empty to support existing apps registered before ConfigBranch was introduced
	if len(strings.TrimSpace(existingRegistration.Spec.ConfigBranch)) > 0 {
		return false
	}
	existingRegistration.Spec.ConfigBranch = applicationconfig.ConfigBranchFallback
	return true
}<|MERGE_RESOLUTION|>--- conflicted
+++ resolved
@@ -3,10 +3,8 @@
 import (
 	"context"
 	"encoding/json"
-	"errors"
 	"fmt"
 	"net/http"
-	"regexp"
 	"strings"
 	"time"
 
@@ -357,7 +355,6 @@
 		runUpdate = true
 	}
 
-<<<<<<< HEAD
 	radixConfigFullName := cleanFileFullName(patchRequest.RadixConfigFullName)
 	if len(radixConfigFullName) > 0 && !strings.EqualFold(radixConfigFullName, existingRegistration.Spec.RadixConfigFullName) {
 		err := validateRadixConfigFullName(radixConfigFullName)
@@ -367,14 +364,14 @@
 		existingRegistration.Spec.RadixConfigFullName = radixConfigFullName
 		payload = append(payload, patch{Op: "replace", Path: "/spec/radixConfigFullName", Value: radixConfigFullName})
 		runUpdate = true
-=======
+	}
+
 	if patchRequest.ConfigurationItem != nil {
 		if trimmedConfigurationItem := strings.TrimSpace(*patchRequest.ConfigurationItem); trimmedConfigurationItem != "" {
 			existingRegistration.Spec.ConfigurationItem = trimmedConfigurationItem
 			payload = append(payload, patch{Op: "replace", Path: "/spec/configurationItem", Value: trimmedConfigurationItem})
 			runUpdate = true
 		}
->>>>>>> 7bccfecc
 	}
 
 	if runUpdate {
@@ -401,25 +398,6 @@
 	return &applicationModels.ApplicationRegistrationUpsertResponse{
 		ApplicationRegistration: &application,
 	}, nil
-}
-
-func validateRadixConfigFullName(radixConfigFullName string) error {
-	if len(radixConfigFullName) <= len(fileExtensionYaml) ||
-		!strings.HasSuffix(radixConfigFullName, fileExtensionYaml) {
-		return errors.New(invalidRadixConfigFullNameErrorMessage)
-	}
-	matched, err := regexp.Match(radixConfigFullNamePattern, []byte(radixConfigFullName))
-	if err != nil {
-		return err
-	}
-	if !matched {
-		return errors.New(invalidRadixConfigFullNameErrorMessage)
-	}
-	return nil
-}
-
-func cleanFileFullName(fileFullName string) string {
-	return strings.TrimPrefix(strings.ReplaceAll(strings.TrimSpace(fileFullName), "\\", "/"), "/")
 }
 
 // DeleteApplication handler for DeleteApplication
@@ -673,230 +651,6 @@
 	return machineUserSA, nil
 }
 
-<<<<<<< HEAD
-// Builder Handles construction of DTO
-type Builder interface {
-	withName(name string) Builder
-	withOwner(owner string) Builder
-	withCreator(creator string) Builder
-	withRepository(string) Builder
-	withSharedSecret(string) Builder
-	withAdGroups([]string) Builder
-	withPublicKey(string) Builder
-	withPrivateKey(string) Builder
-	withCloneURL(string) Builder
-	withDeployKey(*utils.DeployKey) Builder
-	withMachineUser(bool) Builder
-	withWBS(string) Builder
-	withConfigBranch(string) Builder
-	withRadixConfigFullName(string) Builder
-	withAcknowledgeWarnings() Builder
-	withAppRegistration(appRegistration *applicationModels.ApplicationRegistration) Builder
-	withRadixRegistration(*v1.RadixRegistration) Builder
-	Build() applicationModels.ApplicationRegistration
-	BuildRR() (*v1.RadixRegistration, error)
-	BuildApplicationRegistrationRequest() *applicationModels.ApplicationRegistrationRequest
-}
-
-type applicationBuilder struct {
-	name                string
-	owner               string
-	creator             string
-	repository          string
-	sharedSecret        string
-	adGroups            []string
-	publicKey           string
-	privateKey          string
-	cloneURL            string
-	machineUser         bool
-	wbs                 string
-	configBranch        string
-	acknowledgeWarnings bool
-	radixConfigFullName string
-}
-
-func (rb *applicationBuilder) withAppRegistration(appRegistration *applicationModels.ApplicationRegistration) Builder {
-	rb.withName(appRegistration.Name)
-	rb.withRepository(appRegistration.Repository)
-	rb.withSharedSecret(appRegistration.SharedSecret)
-	rb.withAdGroups(appRegistration.AdGroups)
-	rb.withPublicKey(appRegistration.PublicKey)
-	rb.withPrivateKey(appRegistration.PrivateKey)
-	rb.withOwner(appRegistration.Owner)
-	rb.withWBS(appRegistration.WBS)
-	rb.withConfigBranch(appRegistration.ConfigBranch)
-	rb.withRadixConfigFullName(appRegistration.RadixConfigFullName)
-	return rb
-}
-
-func (rb *applicationBuilder) withRadixRegistration(radixRegistration *v1.RadixRegistration) Builder {
-	rb.withName(radixRegistration.Name)
-	rb.withCloneURL(radixRegistration.Spec.CloneURL)
-	rb.withSharedSecret(radixRegistration.Spec.SharedSecret)
-	rb.withAdGroups(radixRegistration.Spec.AdGroups)
-	rb.withPublicKey(radixRegistration.Spec.DeployKeyPublic)
-	rb.withOwner(radixRegistration.Spec.Owner)
-	rb.withCreator(radixRegistration.Spec.Creator)
-	rb.withMachineUser(radixRegistration.Spec.MachineUser)
-	rb.withWBS(radixRegistration.Spec.WBS)
-	rb.withConfigBranch(radixRegistration.Spec.ConfigBranch)
-	rb.withRadixConfigFullName(radixRegistration.Spec.RadixConfigFullName)
-
-	// Private part of key should never be returned
-	return rb
-}
-
-func (rb *applicationBuilder) withName(name string) Builder {
-	rb.name = name
-	return rb
-}
-
-func (rb *applicationBuilder) withOwner(owner string) Builder {
-	rb.owner = owner
-	return rb
-}
-
-func (rb *applicationBuilder) withCreator(creator string) Builder {
-	rb.creator = creator
-	return rb
-}
-
-func (rb *applicationBuilder) withRepository(repository string) Builder {
-	rb.repository = repository
-	return rb
-}
-
-func (rb *applicationBuilder) withCloneURL(cloneURL string) Builder {
-	rb.cloneURL = cloneURL
-	return rb
-}
-
-func (rb *applicationBuilder) withSharedSecret(sharedSecret string) Builder {
-	rb.sharedSecret = sharedSecret
-	return rb
-}
-
-func (rb *applicationBuilder) withAdGroups(adGroups []string) Builder {
-	rb.adGroups = adGroups
-	return rb
-}
-
-func (rb *applicationBuilder) withPublicKey(publicKey string) Builder {
-	rb.publicKey = strings.TrimSuffix(publicKey, "\n")
-	return rb
-}
-
-func (rb *applicationBuilder) withPrivateKey(privateKey string) Builder {
-	rb.privateKey = strings.TrimSuffix(privateKey, "\n")
-	return rb
-}
-
-func (rb *applicationBuilder) withDeployKey(deploykey *utils.DeployKey) Builder {
-	if deploykey != nil {
-		rb.publicKey = deploykey.PublicKey
-		rb.privateKey = deploykey.PrivateKey
-	}
-
-	return rb
-}
-
-func (rb *applicationBuilder) withMachineUser(machineUser bool) Builder {
-	rb.machineUser = machineUser
-	return rb
-}
-
-func (rb *applicationBuilder) withWBS(wbs string) Builder {
-	rb.wbs = wbs
-	return rb
-}
-
-func (rb *applicationBuilder) withConfigBranch(configBranch string) Builder {
-	rb.configBranch = configBranch
-	return rb
-}
-
-func (rb *applicationBuilder) withAcknowledgeWarnings() Builder {
-	rb.acknowledgeWarnings = true
-	return rb
-}
-
-func (rb *applicationBuilder) withRadixConfigFullName(fullName string) Builder {
-	rb.radixConfigFullName = fullName
-	return rb
-}
-
-func (rb *applicationBuilder) Build() applicationModels.ApplicationRegistration {
-	repository := rb.repository
-	if repository == "" {
-		repository = crdUtils.GetGithubRepositoryURLFromCloneURL(rb.cloneURL)
-	}
-
-	return applicationModels.ApplicationRegistration{
-		Name:                rb.name,
-		Repository:          repository,
-		SharedSecret:        rb.sharedSecret,
-		AdGroups:            rb.adGroups,
-		PublicKey:           rb.publicKey,
-		PrivateKey:          rb.privateKey,
-		Owner:               rb.owner,
-		Creator:             rb.creator,
-		MachineUser:         rb.machineUser,
-		WBS:                 rb.wbs,
-		ConfigBranch:        rb.configBranch,
-		RadixConfigFullName: rb.radixConfigFullName,
-	}
-}
-
-func (rb *applicationBuilder) BuildRR() (*v1.RadixRegistration, error) {
-	builder := crdUtils.NewRegistrationBuilder()
-
-	radixRegistration := builder.
-		WithPublicKey(rb.publicKey).
-		WithPrivateKey(rb.privateKey).
-		WithName(rb.name).
-		WithRepository(rb.repository).
-		WithSharedSecret(rb.sharedSecret).
-		WithAdGroups(rb.adGroups).
-		WithOwner(rb.owner).
-		WithCreator(rb.creator).
-		WithMachineUser(rb.machineUser).
-		WithWBS(rb.wbs).
-		WithConfigBranch(rb.configBranch).
-		WithRadixConfigFullName(rb.radixConfigFullName).
-		BuildRR()
-
-	return radixRegistration, nil
-}
-
-func (rb *applicationBuilder) BuildApplicationRegistrationRequest() *applicationModels.ApplicationRegistrationRequest {
-	applicationRegistration := rb.Build()
-	return &applicationModels.ApplicationRegistrationRequest{
-		ApplicationRegistration: &applicationRegistration,
-		AcknowledgeWarnings:     rb.acknowledgeWarnings,
-	}
-}
-
-// NewBuilder Constructor for application builder
-func NewBuilder() Builder {
-	return &applicationBuilder{}
-}
-
-// AnApplicationRegistration Constructor for application builder with test values
-func AnApplicationRegistration() Builder {
-	return &applicationBuilder{
-		name:         "my-app",
-		repository:   "https://github.com/Equinor/my-app",
-		sharedSecret: "AnySharedSecret",
-		adGroups:     []string{"a6a3b81b-34gd-sfsf-saf2-7986371ea35f"},
-		owner:        "a_test_user@equinor.com",
-		creator:      "a_test_user@equinor.com",
-		wbs:          "T.O123A.AZ.45678",
-		configBranch: "main",
-	}
-}
-
-=======
->>>>>>> 7bccfecc
 // RegenerateDeployKey Regenerates deploy key and secret and returns the new key
 func (ah ApplicationHandler) RegenerateDeployKey(appName string, regenerateDeployKeyAndSecretData applicationModels.RegenerateDeployKeyAndSecretData) (*applicationModels.DeployKeyAndSecret, error) {
 	// Make check that this is an existing application and user has access to it
