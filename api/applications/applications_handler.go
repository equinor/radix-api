package applications

import (
	"fmt"
	"strings"

	log "github.com/Sirupsen/logrus"
	ac "github.com/statoil/radix-api/api/admissioncontrollers"
	job "github.com/statoil/radix-api/api/jobs"
	"github.com/statoil/radix-api/api/utils"
	corev1 "k8s.io/api/core/v1"
	metav1 "k8s.io/apimachinery/pkg/apis/meta/v1"
	"k8s.io/client-go/kubernetes"

	"github.com/statoil/radix-operator/pkg/apis/radix/v1"
	crdUtils "github.com/statoil/radix-operator/pkg/apis/utils"
	radixclient "github.com/statoil/radix-operator/pkg/client/clientset/versioned"
)

// Pipeline Enumeration of the different pipelines we support
type Pipeline int

const (
	// BuildDeploy Will do build based on docker file and deploy to mapped environment
	BuildDeploy Pipeline = iota

	// end marker of the enum
	numPipelines
)

func (p Pipeline) String() string {
	return [...]string{"build-deploy"}[p]
}

func getPipeline(name string) (Pipeline, error) {
	for pipeline := BuildDeploy; pipeline < numPipelines; pipeline++ {
		if pipeline.String() == name {
			return pipeline, nil
		}
	}

	return numPipelines, fmt.Errorf("No pipeline found by name %s", name)
}

// HandleGetApplications handler for ShowApplications
func HandleGetApplications(radixclient radixclient.Interface, sshRepo string) ([]*ApplicationRegistration, error) {
	radixRegistationList, err := radixclient.RadixV1().RadixRegistrations(corev1.NamespaceDefault).List(metav1.ListOptions{})
	if err != nil {
		return nil, err
	}

	radixRegistations := make([]*ApplicationRegistration, 0)
	for _, rr := range radixRegistationList.Items {
		if filterOnSSHRepo(&rr, sshRepo) {
			continue
		}

		builder := NewBuilder()
		radixRegistations = append(radixRegistations, builder.
			withRadixRegistration(&rr).
			BuildApplicationRegistration())
	}

	return radixRegistations, nil
}

// HandleGetApplication handler for GetApplication
func HandleGetApplication(radixclient radixclient.Interface, appName string) (*ApplicationRegistration, error) {
	radixRegistration, err := radixclient.RadixV1().RadixRegistrations(corev1.NamespaceDefault).Get(appName, metav1.GetOptions{})
	if err != nil {
		return nil, err
	}

	builder := NewBuilder()
	return builder.
		withRadixRegistration(radixRegistration).
		BuildApplicationRegistration(), nil
}

// HandleRegisterApplication handler for RegisterApplication
func HandleRegisterApplication(radixclient radixclient.Interface, application ApplicationRegistration) (*ApplicationRegistration, error) {
	// Only if repository is provided and deploykey is not set by user
	// generate the key
	var deployKey *utils.DeployKey
	var err error

	if strings.TrimSpace(application.Repository) != "" &&
		strings.TrimSpace(application.PublicKey) == "" {
		deployKey, err = utils.GenerateDeployKey()
		if err != nil {
			return nil, err
		}

		application.PublicKey = deployKey.PublicKey
	}

	radixRegistration, err := NewBuilder().withAppRegistration(&application).withDeployKey(deployKey).BuildRR()
	if err != nil {
		return nil, err
	}

	_, err = ac.CanRadixRegistrationBeInserted(radixclient, radixRegistration)
	if err != nil {
		return nil, err
	}

	_, err = radixclient.RadixV1().RadixRegistrations(corev1.NamespaceDefault).Create(radixRegistration)
	if err != nil {
		return nil, err
	}

	return &application, nil
}

// HandleChangeRegistrationDetails handler for ChangeRegistrationDetails
func HandleChangeRegistrationDetails(radixclient radixclient.Interface, appName string, application ApplicationRegistration) (*ApplicationRegistration, error) {
	if appName != application.Name {
		return nil, utils.ValidationError("Radix Registration", fmt.Sprintf("App name %s does not correspond with application name %s", appName, application.Name))
	}

	// Make check that this is an existing application
	existingRegistration, err := radixclient.RadixV1().RadixRegistrations(corev1.NamespaceDefault).Get(appName, metav1.GetOptions{})
	if err != nil {
		return nil, err
	}

	// Only if repository is provided and deploykey is not set by user
	// generate the key
	var deployKey *utils.DeployKey

	if strings.TrimSpace(application.Repository) != "" &&
		strings.TrimSpace(application.PublicKey) == "" {
		deployKey, err = utils.GenerateDeployKey()
		if err != nil {
			return nil, err
		}

		application.PublicKey = deployKey.PublicKey
	}

	radixRegistration, err := NewBuilder().withAppRegistration(&application).withDeployKey(deployKey).BuildRR()
	if err != nil {
		return nil, err
	}

	// Only these fields can change over time
	existingRegistration.Spec.CloneURL = radixRegistration.Spec.CloneURL
	existingRegistration.Spec.SharedSecret = radixRegistration.Spec.SharedSecret
	existingRegistration.Spec.DeployKey = radixRegistration.Spec.DeployKey
	existingRegistration.Spec.AdGroups = radixRegistration.Spec.AdGroups

	_, err = ac.CanRadixRegistrationBeUpdated(radixclient, radixRegistration)
	if err != nil {
		return nil, err
	}

	_, err = radixclient.RadixV1().RadixRegistrations(corev1.NamespaceDefault).Update(existingRegistration)
	if err != nil {
		return nil, err
	}

	return &application, nil
}

// HandleDeleteApplication handler for DeleteApplication
func HandleDeleteApplication(radixclient radixclient.Interface, appName string) error {
	log.Infof("Deleting app with name %s", appName)
	return nil
}

// HandleTriggerPipeline handler for TriggerPipeline
func HandleTriggerPipeline(client kubernetes.Interface, radixclient radixclient.Interface, appName, pipelineName string, pipelineParameters PipelineParameters) (*job.PipelineJob, error) {
	_, err := getPipeline(pipelineName)
	if err != nil {
		return nil, utils.ValidationError("Radix Application Pipeline", fmt.Sprintf("Pipeline %s not supported", pipelineName))
	}

	branch := pipelineParameters.Branch
	commitID := pipelineParameters.CommitID

	if strings.TrimSpace(appName) == "" || strings.TrimSpace(branch) == "" || strings.TrimSpace(commitID) == "" {
		return nil, utils.ValidationError("Radix Application Pipeline", "App name, branch and commit ID are required")
	}

	log.Infof("Creating pipeline job for %s", appName)
	application, err := HandleGetApplication(radixclient, appName)
	if err != nil {
		return nil, err
	}

	radixRegistration := crdUtils.NewRegistrationBuilder().
		WithName(application.Name).
		WithRepository(application.Repository).
		WithSharedSecret(application.SharedSecret).
		WithAdGroups(application.AdGroups).
		WithPublicKey(application.PublicKey).
		BuildRR()

	pipelineJobSpec := &job.PipelineJob{
<<<<<<< HEAD
		Branch:  branch,
		SSHRepo: radixRegistration.Spec.CloneURL,
		Commit:  pipelineParameters.Commit,
=======
		Branch:   branch,
		CommitID: commitID,
		SSHRepo:  radixRegistration.Spec.CloneURL,
>>>>>>> 102e566d
	}

	err = job.HandleStartPipelineJob(client, appName, pipelineJobSpec)
	if err != nil {
		return nil, err
	}

	return pipelineJobSpec, nil
}

// Builder Handles construction of DTO
type Builder interface {
	withName(name string) Builder
	withRepository(string) Builder
	withSharedSecret(string) Builder
	withAdGroups([]string) Builder
	withPublicKey(string) Builder
	withCloneURL(string) Builder
	withDeployKey(*utils.DeployKey) Builder
	withAppRegistration(appRegistration *ApplicationRegistration) Builder
	withRadixRegistration(*v1.RadixRegistration) Builder
	BuildApplicationRegistration() *ApplicationRegistration
	BuildRR() (*v1.RadixRegistration, error)
}

type applicationBuilder struct {
	name         string
	repository   string
	sharedSecret string
	adGroups     []string
	publicKey    string
	privateKey   string
	cloneURL     string
}

func (rb *applicationBuilder) withAppRegistration(appRegistration *ApplicationRegistration) Builder {
	rb.withName(appRegistration.Name)
	rb.withRepository(appRegistration.Repository)
	rb.withSharedSecret(appRegistration.SharedSecret)
	rb.withAdGroups(appRegistration.AdGroups)
	rb.withPublicKey(appRegistration.PublicKey)
	return rb
}

func (rb *applicationBuilder) withRadixRegistration(radixRegistration *v1.RadixRegistration) Builder {
	rb.withName(radixRegistration.Name)
	rb.withCloneURL(radixRegistration.Spec.CloneURL)
	rb.withSharedSecret(radixRegistration.Spec.SharedSecret)
	rb.withAdGroups(radixRegistration.Spec.AdGroups)
	rb.withPublicKey(radixRegistration.Spec.DeployKeyPublic)
	return rb
}

func (rb *applicationBuilder) withName(name string) Builder {
	rb.name = name
	return rb
}

func (rb *applicationBuilder) withRepository(repository string) Builder {
	rb.repository = repository
	return rb
}

func (rb *applicationBuilder) withCloneURL(cloneURL string) Builder {
	rb.cloneURL = cloneURL
	return rb
}

func (rb *applicationBuilder) withSharedSecret(sharedSecret string) Builder {
	rb.sharedSecret = sharedSecret
	return rb
}

func (rb *applicationBuilder) withAdGroups(adGroups []string) Builder {
	rb.adGroups = adGroups
	return rb
}

func (rb *applicationBuilder) withPublicKey(publicKey string) Builder {
	rb.publicKey = strings.TrimSuffix(publicKey, "\n")
	return rb
}

func (rb *applicationBuilder) withDeployKey(deploykey *utils.DeployKey) Builder {
	if deploykey != nil {
		rb.publicKey = deploykey.PublicKey
		rb.privateKey = deploykey.PrivateKey
	}

	return rb
}

func (rb *applicationBuilder) BuildApplicationRegistration() *ApplicationRegistration {
	repository := rb.repository
	if repository == "" {
		repository = crdUtils.GetGithubRepositoryURLFromCloneURL(rb.cloneURL)
	}

	return &ApplicationRegistration{
		Name:         rb.name,
		Repository:   repository,
		SharedSecret: rb.sharedSecret,
		AdGroups:     rb.adGroups,
		PublicKey:    rb.publicKey,
	}
}

func (rb *applicationBuilder) BuildRR() (*v1.RadixRegistration, error) {
	builder := crdUtils.NewRegistrationBuilder()

	radixRegistration := builder.
		WithPublicKey(rb.publicKey).
		WithPrivateKey(rb.privateKey).
		WithName(rb.name).
		WithRepository(rb.repository).
		WithSharedSecret(rb.sharedSecret).
		WithAdGroups(rb.adGroups).
		BuildRR()

	return radixRegistration, nil
}

// NewBuilder Constructor for application builder
func NewBuilder() Builder {
	return &applicationBuilder{}
}

// ABuilder Constructor for application builder with test values
func ABuilder() Builder {
	return &applicationBuilder{
		name:         "my-app",
		repository:   "https://github.com/Equinor/my-app",
		sharedSecret: "AnySharedSecret",
		adGroups:     []string{"a6a3b81b-34gd-sfsf-saf2-7986371ea35f"},
	}
}

func filterOnSSHRepo(rr *v1.RadixRegistration, sshURL string) bool {
	filter := true

	if strings.TrimSpace(sshURL) == "" ||
		strings.EqualFold(rr.Spec.CloneURL, sshURL) {
		filter = false
	}

	return filter
}<|MERGE_RESOLUTION|>--- conflicted
+++ resolved
@@ -197,15 +197,9 @@
 		BuildRR()
 
 	pipelineJobSpec := &job.PipelineJob{
-<<<<<<< HEAD
-		Branch:  branch,
-		SSHRepo: radixRegistration.Spec.CloneURL,
-		Commit:  pipelineParameters.Commit,
-=======
 		Branch:   branch,
 		CommitID: commitID,
 		SSHRepo:  radixRegistration.Spec.CloneURL,
->>>>>>> 102e566d
 	}
 
 	err = job.HandleStartPipelineJob(client, appName, pipelineJobSpec)
