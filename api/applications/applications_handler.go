--- conflicted
+++ resolved
@@ -4,6 +4,7 @@
 	"context"
 	"encoding/json"
 	"fmt"
+	k8serrors "k8s.io/apimachinery/pkg/api/errors"
 	"net/http"
 	"strings"
 	"time"
@@ -137,27 +138,9 @@
 
 // RegisterApplication handler for RegisterApplication
 func (ah *ApplicationHandler) RegisterApplication(applicationRegistrationRequest applicationModels.ApplicationRegistrationRequest) (*applicationModels.ApplicationRegistrationUpsertResponse, error) {
-	// Only if repository is provided and deploykey is not set by user
-	// generate the key
-	var deployKey *utils.DeployKey
 	var err error
 
 	application := applicationRegistrationRequest.ApplicationRegistration
-	if (strings.TrimSpace(application.PublicKey) == "" && strings.TrimSpace(application.PrivateKey) != "") ||
-		(strings.TrimSpace(application.PublicKey) != "" && strings.TrimSpace(application.PrivateKey) == "") {
-		return nil, applicationModels.OnePartOfDeployKeyIsNotAllowed()
-	}
-
-	if strings.TrimSpace(application.Repository) != "" &&
-		strings.TrimSpace(application.PublicKey) == "" {
-		deployKey, err = utils.GenerateDeployKey()
-		if err != nil {
-			return nil, err
-		}
-
-		application.PublicKey = deployKey.PublicKey
-		application.PrivateKey = deployKey.PrivateKey
-	}
 
 	creator, err := ah.accounts.GetOriginator()
 	if err != nil {
@@ -178,7 +161,6 @@
 
 	radixRegistration, err := NewBuilder().
 		withAppRegistration(application).
-		withDeployKey(deployKey).
 		withCreator(creator).
 		withRadixConfigFullName(application.RadixConfigFullName).
 		BuildRR()
@@ -666,20 +648,17 @@
 }
 
 // RegenerateDeployKey Regenerates deploy key and secret and returns the new key
-func (ah *ApplicationHandler) RegenerateDeployKey(appName string, regenerateDeployKeyAndSecretData applicationModels.RegenerateDeployKeyAndSecretData) (*applicationModels.DeployKeyAndSecret, error) {
+func (ah *ApplicationHandler) RegenerateDeployKey(appName string, regenerateDeployKeyAndSecretData applicationModels.RegenerateDeployKeyAndSecretData) error {
 	// Make check that this is an existing application and user has access to it
 	currentRegistration, err := ah.getUserAccount().RadixClient.RadixV1().RadixRegistrations().Get(context.TODO(), appName, metav1.GetOptions{})
 	if err != nil {
-		return nil, err
+		return err
 	}
 
 	sharedKey := strings.TrimSpace(regenerateDeployKeyAndSecretData.SharedSecret)
 	if len(sharedKey) == 0 {
-		return nil, fmt.Errorf("shared secret cannot be empty")
-	}
-<<<<<<< HEAD
-	deployKey, err := utils.GenerateDeployKey()
-=======
+		return fmt.Errorf("shared secret cannot be empty")
+	}
 
 	// Deleting SSH keys from RRs where these deprecated fields are populated
 	updatedRegistration := currentRegistration.DeepCopy()
@@ -688,41 +667,44 @@
 
 	// Deleting the secret with the private key. This triggers the RR to be reconciled and the new key to be generated
 	err = ah.getUserAccount().Client.CoreV1().Secrets(crdUtils.GetAppNamespace(appName)).Delete(context.TODO(), defaults.GitPrivateKeySecretName, metav1.DeleteOptions{})
->>>>>>> d6024a75
-	if err != nil {
-		return nil, err
-	}
-
-<<<<<<< HEAD
-	updatedRegistration := currentRegistration.DeepCopy()
-	updatedRegistration.Spec.DeployKey = deployKey.PrivateKey
-	updatedRegistration.Spec.DeployKeyPublic = deployKey.PublicKey
-=======
->>>>>>> d6024a75
+	if err != nil {
+		return err
+	}
+
 	updatedRegistration.Spec.SharedSecret = sharedKey
 	setConfigBranchToFallbackWhenEmpty(updatedRegistration)
 
 	err = ah.isValidRegistrationUpdate(updatedRegistration, currentRegistration)
 	if err != nil {
-<<<<<<< HEAD
-		return nil, err
-=======
 		return err
 	}
 
 	_, err = ah.getUserAccount().RadixClient.RadixV1().RadixRegistrations().Update(context.TODO(), updatedRegistration, metav1.UpdateOptions{})
 	if err != nil {
 		return err
->>>>>>> d6024a75
-	}
-
-	_, err = ah.getUserAccount().RadixClient.RadixV1().RadixRegistrations().Update(context.TODO(), updatedRegistration, metav1.UpdateOptions{})
-	if err != nil {
-		return nil, err
-	}
+	}
+	return nil
+}
+
+func (ah *ApplicationHandler) GetDeployKeyAndSecret(appName string) (*applicationModels.DeployKeyAndSecret, error) {
+	cm, err := ah.getUserAccount().Client.CoreV1().ConfigMaps(crdUtils.GetAppNamespace(appName)).Get(context.TODO(), defaults.GitPublicKeyConfigMapName, metav1.GetOptions{})
+	if err != nil {
+		if !k8serrors.IsNotFound(err) {
+			return nil, err
+		}
+	}
+	publicKey := ""
+	if cm != nil {
+		publicKey = cm.Data[defaults.GitPublicKeyConfigMapKey]
+	}
+	rr, err := ah.getUserAccount().RadixClient.RadixV1().RadixRegistrations().Get(context.TODO(), appName, metav1.GetOptions{})
+	if err != nil {
+		return nil, err
+	}
+	sharedSecret := rr.Spec.SharedSecret
 	return &applicationModels.DeployKeyAndSecret{
-		PublicDeployKey: deployKey.PublicKey,
-		SharedSecret:    sharedKey,
+		PublicDeployKey: publicKey,
+		SharedSecret:    sharedSecret,
 	}, nil
 }
 
