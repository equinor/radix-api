package applications

import (
	"context"
	"encoding/json"
	"fmt"
	k8serrors "k8s.io/apimachinery/pkg/api/errors"
	"net/http"
	"strings"
	"time"

	applicationModels "github.com/equinor/radix-api/api/applications/models"
	"github.com/equinor/radix-api/api/deployments"
	"github.com/equinor/radix-api/api/environments"
	environmentModels "github.com/equinor/radix-api/api/environments/models"
	job "github.com/equinor/radix-api/api/jobs"
	jobModels "github.com/equinor/radix-api/api/jobs/models"
	"github.com/equinor/radix-api/api/utils"
	"github.com/equinor/radix-api/api/utils/labelselector"
	"github.com/equinor/radix-api/models"
	radixhttp "github.com/equinor/radix-common/net/http"
	radixutils "github.com/equinor/radix-common/utils"
	"github.com/equinor/radix-operator/pkg/apis/applicationconfig"
	"github.com/equinor/radix-operator/pkg/apis/defaults"
	"github.com/equinor/radix-operator/pkg/apis/kube"
	jobPipeline "github.com/equinor/radix-operator/pkg/apis/pipeline"
	v1 "github.com/equinor/radix-operator/pkg/apis/radix/v1"
	"github.com/equinor/radix-operator/pkg/apis/radixvalidators"
	crdUtils "github.com/equinor/radix-operator/pkg/apis/utils"
	log "github.com/sirupsen/logrus"
	corev1 "k8s.io/api/core/v1"
	metav1 "k8s.io/apimachinery/pkg/apis/meta/v1"
	"k8s.io/apimachinery/pkg/types"
)

type patch struct {
	Op    string      `json:"op"`
	Path  string      `json:"path"`
	Value interface{} `json:"value"`
}

// ApplicationHandler Instance variables
type ApplicationHandler struct {
	jobHandler         job.JobHandler
	environmentHandler environments.EnvironmentHandler
	accounts           models.Accounts
	config             ApplicationHandlerConfig
}

// NewApplicationHandler Constructor
func NewApplicationHandler(accounts models.Accounts, config ApplicationHandlerConfig) ApplicationHandler {
	return ApplicationHandler{
		accounts:           accounts,
		jobHandler:         job.Init(accounts, deployments.Init(accounts)),
		environmentHandler: environments.Init(environments.WithAccounts(accounts)),
		config:             config,
	}
}

func (ah *ApplicationHandler) getUserAccount() models.Account {
	return ah.accounts.UserAccount
}

func (ah *ApplicationHandler) getServiceAccount() models.Account {
	return ah.accounts.ServiceAccount
}

// GetApplication handler for GetApplication
func (ah *ApplicationHandler) GetApplication(appName string) (*applicationModels.Application, error) {
	radixRegistration, err := ah.getServiceAccount().RadixClient.RadixV1().RadixRegistrations().Get(context.TODO(), appName, metav1.GetOptions{})
	if err != nil {
		return nil, err
	}

	applicationRegistrationBuilder := NewBuilder()
	applicationRegistration := applicationRegistrationBuilder.
		withRadixRegistration(radixRegistration).
		Build()

	jobs, err := ah.jobHandler.GetApplicationJobs(appName)
	if err != nil {
		return nil, err
	}

	environments, err := ah.environmentHandler.GetEnvironmentSummary(appName)
	if err != nil {
		return nil, err
	}

	appAlias, err := ah.getAppAlias(appName, environments)
	if err != nil {
		return nil, err
	}

	return &applicationModels.Application{
		Name:         applicationRegistration.Name,
		Registration: applicationRegistration,
		Jobs:         jobs,
		Environments: environments,
		AppAlias:     appAlias,
		Owner:        applicationRegistration.Owner,
		Creator:      applicationRegistration.Creator}, nil
}

// RegenerateMachineUserToken Deletes the secret holding the token to force refresh and returns the new token
func (ah *ApplicationHandler) RegenerateMachineUserToken(appName string) (*applicationModels.MachineUser, error) {
	log.Debugf("regenerate machine user token for app: %s", appName)
	namespace := crdUtils.GetAppNamespace(appName)
	machineUserSA, err := ah.getMachineUserServiceAccount(appName, namespace)
	if err != nil {
		return nil, err
	}
	if len(machineUserSA.Secrets) == 0 {
		return nil, fmt.Errorf("unable to get secrets on machine user service account")
	}

	tokenName := machineUserSA.Secrets[0].Name
	log.Debugf("delete service account for app %s and machine user token: %s", appName, tokenName)
	if err := ah.getUserAccount().Client.CoreV1().Secrets(namespace).Delete(context.TODO(), tokenName, metav1.DeleteOptions{}); err != nil {
		return nil, err
	}

	queryTimeout := time.NewTimer(time.Duration(5) * time.Second)
	queryInterval := time.NewTicker(time.Second)
	for {
		select {
		case <-queryInterval.C:
			machineUser, err := ah.getMachineUserForApp(appName)
			if err == nil {
				return machineUser, nil
			}
			log.Debugf("waiting to get machine user for app %s of namespace %s, error: %v", appName, namespace, err)
		case <-queryTimeout.C:
			return nil, fmt.Errorf("timeout getting user machine token secret")
		}
	}
}

// RegisterApplication handler for RegisterApplication
func (ah *ApplicationHandler) RegisterApplication(applicationRegistrationRequest applicationModels.ApplicationRegistrationRequest) (*applicationModels.ApplicationRegistrationUpsertResponse, error) {
	var err error

	application := applicationRegistrationRequest.ApplicationRegistration

<<<<<<< HEAD
=======
		application.PublicKey = deployKey.PublicKey
		application.PrivateKey = deployKey.PrivateKey
	}

>>>>>>> 221021f0
	creator, err := ah.accounts.GetUserAccountUserPrincipleName()
	if err != nil {
		return nil, err
	}

	application.RadixConfigFullName = cleanFileFullName(application.RadixConfigFullName)
	if len(application.RadixConfigFullName) > 0 {
		err = radixvalidators.ValidateRadixConfigFullName(application.RadixConfigFullName)
		if err != nil {
			return nil, err
		}
	}
	if len(application.SharedSecret) == 0 {
		application.SharedSecret = radixutils.RandString(20)
		log.Debugf("There is no Shared Secret specified for the registering application - a random Shared Secret has been generated")
	}

	radixRegistration, err := NewBuilder().
		withAppRegistration(application).
		withCreator(creator).
		withRadixConfigFullName(application.RadixConfigFullName).
		BuildRR()
	if err != nil {
		return nil, err
	}

	err = ah.isValidRegistrationInsert(radixRegistration)
	if err != nil {
		return nil, err
	}

	if !applicationRegistrationRequest.AcknowledgeWarnings {
		if upsertResponse, err := ah.getRegistrationInsertResponseForWarnings(radixRegistration); upsertResponse != nil || err != nil {
			return upsertResponse, err
		}
	}

	radixRegistration, err = ah.getUserAccount().RadixClient.RadixV1().RadixRegistrations().Create(context.TODO(), radixRegistration, metav1.CreateOptions{})
	if err != nil {
		return nil, err
	}

	newApplication := NewBuilder().withRadixRegistration(radixRegistration).Build()
	return &applicationModels.ApplicationRegistrationUpsertResponse{
		ApplicationRegistration: &newApplication,
	}, nil
}

func (ah *ApplicationHandler) getRegistrationInsertResponseForWarnings(radixRegistration *v1.RadixRegistration) (*applicationModels.ApplicationRegistrationUpsertResponse, error) {
	warnings, err := ah.getRegistrationInsertWarnings(radixRegistration)
	if err != nil {
		return nil, err
	}
	if len(warnings) != 0 {
		return &applicationModels.ApplicationRegistrationUpsertResponse{Warnings: warnings}, nil
	}
	return nil, nil
}

func (ah *ApplicationHandler) getRegistrationUpdateResponseForWarnings(radixRegistration *v1.RadixRegistration) (*applicationModels.ApplicationRegistrationUpsertResponse, error) {
	warnings, err := ah.getRegistrationUpdateWarnings(radixRegistration)
	if err != nil {
		return nil, err
	}
	if len(warnings) != 0 {
		return &applicationModels.ApplicationRegistrationUpsertResponse{Warnings: warnings}, nil
	}
	return nil, nil
}

func cleanFileFullName(fileFullName string) string {
	return strings.TrimPrefix(strings.ReplaceAll(strings.TrimSpace(fileFullName), "\\", "/"), "/")
}

// ChangeRegistrationDetails handler for ChangeRegistrationDetails
func (ah *ApplicationHandler) ChangeRegistrationDetails(appName string, applicationRegistrationRequest applicationModels.ApplicationRegistrationRequest) (*applicationModels.ApplicationRegistrationUpsertResponse, error) {
	application := applicationRegistrationRequest.ApplicationRegistration
	if appName != application.Name {
		return nil, radixhttp.ValidationError("Radix Registration", fmt.Sprintf("App name %s does not correspond with application name %s", appName, application.Name))
	}

	// Make check that this is an existing application
	currentRegistration, err := ah.getUserAccount().RadixClient.RadixV1().RadixRegistrations().Get(context.TODO(), appName, metav1.GetOptions{})
	if err != nil {
		return nil, err
	}

	radixRegistration, err := NewBuilder().withAppRegistration(application).BuildRR()
	if err != nil {
		return nil, err
	}

	updatedRegistration := currentRegistration.DeepCopy()

	// Only these fields can change over time
	updatedRegistration.Spec.CloneURL = radixRegistration.Spec.CloneURL
	updatedRegistration.Spec.SharedSecret = radixRegistration.Spec.SharedSecret
	updatedRegistration.Spec.AdGroups = radixRegistration.Spec.AdGroups
	updatedRegistration.Spec.Owner = radixRegistration.Spec.Owner
	updatedRegistration.Spec.WBS = radixRegistration.Spec.WBS
	updatedRegistration.Spec.ConfigurationItem = radixRegistration.Spec.ConfigurationItem
	updatedRegistration.Spec.ConfigBranch = radixRegistration.Spec.ConfigBranch
	updatedRegistration.Spec.RadixConfigFullName = radixRegistration.Spec.RadixConfigFullName

	err = ah.isValidRegistrationUpdate(updatedRegistration, currentRegistration)
	if err != nil {
		return nil, err
	}

	needToRevalidateWarnings := updatedRegistration.Spec.CloneURL != currentRegistration.Spec.CloneURL
	if needToRevalidateWarnings && !applicationRegistrationRequest.AcknowledgeWarnings {
		if upsertResponse, err := ah.getRegistrationUpdateResponseForWarnings(radixRegistration); upsertResponse != nil || err != nil {
			return upsertResponse, err
		}
	}
	updatedRegistration, err = ah.getUserAccount().RadixClient.RadixV1().RadixRegistrations().Update(context.TODO(), updatedRegistration, metav1.UpdateOptions{})
	if err != nil {
		return nil, err
	}

	updatedApplication := NewBuilder().withRadixRegistration(updatedRegistration).Build()
	return &applicationModels.ApplicationRegistrationUpsertResponse{
		ApplicationRegistration: &updatedApplication,
	}, nil
}

// ModifyRegistrationDetails handler for ModifyRegistrationDetails
func (ah *ApplicationHandler) ModifyRegistrationDetails(appName string, applicationRegistrationPatchRequest applicationModels.ApplicationRegistrationPatchRequest) (*applicationModels.ApplicationRegistrationUpsertResponse, error) {
	// Make check that this is an existing application
	currentRegistration, err := ah.getUserAccount().RadixClient.RadixV1().RadixRegistrations().Get(context.TODO(), appName, metav1.GetOptions{})
	if err != nil {
		return nil, err
	}

	payload := []patch{}
	runUpdate := false
	updatedRegistration := currentRegistration.DeepCopy()

	// Only these fields can change over time
	patchRequest := applicationRegistrationPatchRequest.ApplicationRegistrationPatch
	if patchRequest.AdGroups != nil && !radixutils.ArrayEqualElements(currentRegistration.Spec.AdGroups, *patchRequest.AdGroups) {
		updatedRegistration.Spec.AdGroups = *patchRequest.AdGroups
		payload = append(payload, patch{Op: "replace", Path: "/spec/adGroups", Value: *patchRequest.AdGroups})
		runUpdate = true
	}

	if patchRequest.Owner != nil && *patchRequest.Owner != "" {
		updatedRegistration.Spec.Owner = *patchRequest.Owner
		payload = append(payload, patch{Op: "replace", Path: "/spec/owner", Value: *patchRequest.Owner})
		runUpdate = true
	}

	if patchRequest.Repository != nil && *patchRequest.Repository != "" {
		cloneURL := crdUtils.GetGithubCloneURLFromRepo(*patchRequest.Repository)
		updatedRegistration.Spec.CloneURL = cloneURL
		payload = append(payload, patch{Op: "replace", Path: "/spec/cloneURL", Value: cloneURL})
		runUpdate = true
	}

	if patchRequest.MachineUser != nil && *patchRequest.MachineUser != currentRegistration.Spec.MachineUser {
		if *patchRequest.MachineUser {
			return nil, fmt.Errorf("machine user token is deprecated. Please use AD Service principal access token https://radix.equinor.com/guides/deploy-only/#ad-service-principal-access-token")
		}
		updatedRegistration.Spec.MachineUser = *patchRequest.MachineUser
		payload = append(payload, patch{Op: "replace", Path: "/spec/machineUser", Value: patchRequest.MachineUser})
		runUpdate = true
	}

	if patchRequest.WBS != nil && *patchRequest.WBS != "" {
		updatedRegistration.Spec.WBS = *patchRequest.WBS
		payload = append(payload, patch{Op: "replace", Path: "/spec/wbs", Value: *patchRequest.WBS})
		runUpdate = true
	}

	if patchRequest.ConfigBranch != nil {
		if trimmedBranch := strings.TrimSpace(*patchRequest.ConfigBranch); trimmedBranch != "" {
			updatedRegistration.Spec.ConfigBranch = trimmedBranch
			payload = append(payload, patch{Op: "replace", Path: "/spec/configBranch", Value: trimmedBranch})
			runUpdate = true
		}
	}

	if setConfigBranchToFallbackWhenEmpty(updatedRegistration) {
		payload = append(payload, patch{Op: "replace", Path: "/spec/configBranch", Value: applicationconfig.ConfigBranchFallback})
		runUpdate = true
	}

	radixConfigFullName := cleanFileFullName(patchRequest.RadixConfigFullName)
	if len(radixConfigFullName) > 0 && !strings.EqualFold(radixConfigFullName, currentRegistration.Spec.RadixConfigFullName) {
		err := radixvalidators.ValidateRadixConfigFullName(radixConfigFullName)
		if err != nil {
			return nil, err
		}
		updatedRegistration.Spec.RadixConfigFullName = radixConfigFullName
		payload = append(payload, patch{Op: "replace", Path: "/spec/radixConfigFullName", Value: radixConfigFullName})
		runUpdate = true
	}

	if patchRequest.ConfigurationItem != nil {
		if trimmedConfigurationItem := strings.TrimSpace(*patchRequest.ConfigurationItem); trimmedConfigurationItem != "" {
			updatedRegistration.Spec.ConfigurationItem = trimmedConfigurationItem
			payload = append(payload, patch{Op: "replace", Path: "/spec/configurationItem", Value: trimmedConfigurationItem})
			runUpdate = true
		}
	}

	if runUpdate {
		err = ah.isValidRegistrationUpdate(updatedRegistration, currentRegistration)
		if err != nil {
			return nil, err
		}

		needToRevalidateWarnings := currentRegistration.Spec.CloneURL != updatedRegistration.Spec.CloneURL
		if needToRevalidateWarnings && !applicationRegistrationPatchRequest.AcknowledgeWarnings {
			if upsertResponse, err := ah.getRegistrationUpdateResponseForWarnings(updatedRegistration); upsertResponse != nil || err != nil {
				return upsertResponse, err
			}
		}

		payloadBytes, err := json.Marshal(payload)
		if err != nil {
			return nil, err
		}

		updatedRegistration, err = ah.getUserAccount().RadixClient.RadixV1().RadixRegistrations().Patch(context.TODO(), updatedRegistration.GetName(), types.JSONPatchType, payloadBytes, metav1.PatchOptions{})
		if err != nil {
			return nil, err
		}
	}

	updatedApplication := NewBuilder().withRadixRegistration(updatedRegistration).Build()
	return &applicationModels.ApplicationRegistrationUpsertResponse{
		ApplicationRegistration: &updatedApplication,
	}, nil
}

// DeleteApplication handler for DeleteApplication
func (ah *ApplicationHandler) DeleteApplication(appName string) error {
	// Make check that this is an existing application
	_, err := ah.getUserAccount().RadixClient.RadixV1().RadixRegistrations().Get(context.TODO(), appName, metav1.GetOptions{})
	if err != nil {
		return err
	}

	err = ah.getUserAccount().RadixClient.RadixV1().RadixRegistrations().Delete(context.TODO(), appName, metav1.DeleteOptions{})
	if err != nil {
		return err
	}

	return nil
}

// GetSupportedPipelines handler for GetSupportedPipelines
func (ah *ApplicationHandler) GetSupportedPipelines() []string {
	supportedPipelines := make([]string, 0)
	pipelines := jobPipeline.GetSupportedPipelines()
	for _, pipeline := range pipelines {
		supportedPipelines = append(supportedPipelines, string(pipeline.Type))
	}

	return supportedPipelines
}

// TriggerPipelineBuild Triggers build pipeline for an application
func (ah *ApplicationHandler) TriggerPipelineBuild(appName string, r *http.Request) (*jobModels.JobSummary, error) {
	pipelineName := "build"
	jobSummary, err := ah.triggerPipelineBuildOrBuildDeploy(appName, pipelineName, r)
	if err != nil {
		return nil, err
	}
	return jobSummary, nil
}

// TriggerPipelineBuildDeploy Triggers build-deploy pipeline for an application
func (ah *ApplicationHandler) TriggerPipelineBuildDeploy(appName string, r *http.Request) (*jobModels.JobSummary, error) {
	pipelineName := "build-deploy"
	jobSummary, err := ah.triggerPipelineBuildOrBuildDeploy(appName, pipelineName, r)
	if err != nil {
		return nil, err
	}
	return jobSummary, nil
}

// TriggerPipelinePromote Triggers promote pipeline for an application
func (ah *ApplicationHandler) TriggerPipelinePromote(appName string, r *http.Request) (*jobModels.JobSummary, error) {
	var pipelineParameters applicationModels.PipelineParametersPromote
	if err := json.NewDecoder(r.Body).Decode(&pipelineParameters); err != nil {
		return nil, err
	}

	deploymentName := pipelineParameters.DeploymentName
	fromEnvironment := pipelineParameters.FromEnvironment
	toEnvironment := pipelineParameters.ToEnvironment

	if strings.TrimSpace(deploymentName) == "" || strings.TrimSpace(fromEnvironment) == "" || strings.TrimSpace(toEnvironment) == "" {
		return nil, radixhttp.ValidationError("Radix Application Pipeline", "Deployment name, from environment and to environment are required for \"promote\" pipeline")
	}

	log.Infof("Creating promote pipeline job for %s using deployment %s from environment %s into environment %s", appName, deploymentName, fromEnvironment, toEnvironment)

	jobParameters := pipelineParameters.MapPipelineParametersPromoteToJobParameter()

	pipeline, err := jobPipeline.GetPipelineFromName("promote")
	if err != nil {
		return nil, err
	}

	jobSummary, err := ah.jobHandler.HandleStartPipelineJob(appName, pipeline, jobParameters)
	if err != nil {
		return nil, err
	}

	return jobSummary, nil
}

// TriggerPipelineDeploy Triggers deploy pipeline for an application
func (ah *ApplicationHandler) TriggerPipelineDeploy(appName string, r *http.Request) (*jobModels.JobSummary, error) {
	var pipelineParameters applicationModels.PipelineParametersDeploy
	if err := json.NewDecoder(r.Body).Decode(&pipelineParameters); err != nil {
		return nil, err
	}

	toEnvironment := pipelineParameters.ToEnvironment

	if strings.TrimSpace(toEnvironment) == "" {
		return nil, radixhttp.ValidationError("Radix Application Pipeline", "To environment is required for \"deploy\" pipeline")
	}

	log.Infof("Creating deploy pipeline job for %s into environment %s", appName, toEnvironment)

	pipeline, err := jobPipeline.GetPipelineFromName("deploy")
	if err != nil {
		return nil, err
	}

	jobParameters := pipelineParameters.MapPipelineParametersDeployToJobParameter()

	jobSummary, err := ah.jobHandler.HandleStartPipelineJob(appName, pipeline, jobParameters)
	if err != nil {
		return nil, err
	}

	return jobSummary, nil
}

func (ah *ApplicationHandler) triggerPipelineBuildOrBuildDeploy(appName, pipelineName string, r *http.Request) (*jobModels.JobSummary, error) {
	var pipelineParameters applicationModels.PipelineParametersBuild
	if err := json.NewDecoder(r.Body).Decode(&pipelineParameters); err != nil {
		return nil, err
	}

	branch := pipelineParameters.Branch
	commitID := pipelineParameters.CommitID

	if strings.TrimSpace(appName) == "" || strings.TrimSpace(branch) == "" {
		return nil, applicationModels.AppNameAndBranchAreRequiredForStartingPipeline()
	}

	log.Infof("Creating build pipeline job for %s on branch %s for commit %s", appName, branch, commitID)

	radixRegistration, err := ah.getServiceAccount().RadixClient.RadixV1().RadixRegistrations().Get(context.TODO(), appName, metav1.GetOptions{})
	if err != nil {
		return nil, err
	}

	// Check if branch is mapped
	if !applicationconfig.IsConfigBranch(branch, radixRegistration) {
		application, err := utils.CreateApplicationConfig(ah.getUserAccount().Client, ah.getUserAccount().RadixClient, ah.getUserAccount().SecretProviderClient, appName)
		if err != nil {
			return nil, err
		}
		isThereAnythingToDeploy, _ := application.IsThereAnythingToDeploy(branch)

		if !isThereAnythingToDeploy {
			return nil, applicationModels.UnmatchedBranchToEnvironment(branch)
		}
	}

	jobParameters := pipelineParameters.MapPipelineParametersBuildToJobParameter()

	pipeline, err := jobPipeline.GetPipelineFromName(pipelineName)
	if err != nil {
		return nil, err
	}

	log.Infof("Creating build pipeline job for %s on branch %s for commit %s", appName, branch, commitID)

	jobSummary, err := ah.jobHandler.HandleStartPipelineJob(appName, pipeline, jobParameters)
	if err != nil {
		return nil, err
	}

	return jobSummary, nil
}

func (ah *ApplicationHandler) getRegistrationInsertWarnings(radixRegistration *v1.RadixRegistration) ([]string, error) {
	return radixvalidators.GetRadixRegistrationBeInsertedWarnings(ah.getServiceAccount().RadixClient, radixRegistration)
}

func (ah *ApplicationHandler) getRegistrationUpdateWarnings(radixRegistration *v1.RadixRegistration) ([]string, error) {
	return radixvalidators.GetRadixRegistrationBeUpdatedWarnings(ah.getServiceAccount().RadixClient, radixRegistration)
}

func (ah *ApplicationHandler) isValidRegistrationInsert(radixRegistration *v1.RadixRegistration) error {
	// Need to use in-cluster client of the API server, because the user might not have enough priviledges
	// to run a full validation
	return radixvalidators.CanRadixRegistrationBeInserted(ah.getServiceAccount().RadixClient, radixRegistration, ah.getAdditionalRadixRegistrationInsertValidators()...)
}

func (ah *ApplicationHandler) isValidRegistrationUpdate(updatedRegistration, currentRegistration *v1.RadixRegistration) error {
	return radixvalidators.CanRadixRegistrationBeUpdated(updatedRegistration, ah.getAdditionalRadixRegistrationUpdateValidators(currentRegistration)...)
}

func (ah *ApplicationHandler) getAdditionalRadixRegistrationInsertValidators() []radixvalidators.RadixRegistrationValidator {
	var validators []radixvalidators.RadixRegistrationValidator

	if ah.config.RequireAppConfigurationItem {
		validators = append(validators, radixvalidators.RequireConfigurationItem)
	}

	if ah.config.RequireAppADGroups {
		validators = append(validators, radixvalidators.RequireAdGroups)
	}

	return validators
}

func (ah *ApplicationHandler) getAdditionalRadixRegistrationUpdateValidators(currentRegistration *v1.RadixRegistration) []radixvalidators.RadixRegistrationValidator {
	var validators []radixvalidators.RadixRegistrationValidator

	if ah.config.RequireAppConfigurationItem && currentRegistration != nil && len(currentRegistration.Spec.ConfigurationItem) > 0 {
		validators = append(validators, radixvalidators.RequireConfigurationItem)
	}

	if ah.config.RequireAppADGroups && currentRegistration != nil && len(currentRegistration.Spec.AdGroups) > 0 {
		validators = append(validators, radixvalidators.RequireAdGroups)
	}

	return validators
}

func (ah *ApplicationHandler) getAppAlias(appName string, environments []*environmentModels.EnvironmentSummary) (*applicationModels.ApplicationAlias, error) {
	for _, environment := range environments {
		environmentNamespace := crdUtils.GetEnvironmentNamespace(appName, environment.Name)

		ingresses, err := ah.getUserAccount().Client.NetworkingV1().Ingresses(environmentNamespace).List(context.TODO(), metav1.ListOptions{
			LabelSelector: labelselector.ForIsAppAlias().String(),
		})

		if err != nil {
			return nil, err
		}

		if len(ingresses.Items) > 0 {
			// Will only be one alias, if any exists
			componentName := ingresses.Items[0].Labels[kube.RadixComponentLabel]
			environmentName := environment.Name
			url := ingresses.Items[0].Spec.Rules[0].Host
			return &applicationModels.ApplicationAlias{ComponentName: componentName, EnvironmentName: environmentName, URL: url}, nil
		}
	}

	return nil, nil
}

func (ah *ApplicationHandler) getMachineUserForApp(appName string) (*applicationModels.MachineUser, error) {
	namespace := crdUtils.GetAppNamespace(appName)

	log.Debugf("get service account for machine user in app %s of namespace %s", appName, namespace)
	machineUserSA, err := ah.getMachineUserServiceAccount(appName, namespace)
	if err != nil {
		return nil, err
	}

	if len(machineUserSA.Secrets) == 0 {
		return nil, fmt.Errorf("unable to get secrets on machine user service account")
	}

	tokenName := machineUserSA.Secrets[0].Name
	log.Debugf("get secrets for machine user token %s in app %s of namespace %s", tokenName, appName, namespace)
	token, err := ah.getUserAccount().Client.CoreV1().Secrets(namespace).Get(context.TODO(), tokenName, metav1.GetOptions{})
	if err != nil {
		return nil, err
	}

	tokenStringData := string(token.Data["token"])
	log.Debugf("token length: %v", len(tokenStringData))
	tokenString := &tokenStringData

	return &applicationModels.MachineUser{
		Token: *tokenString,
	}, nil
}

func (ah *ApplicationHandler) getMachineUserServiceAccount(appName, namespace string) (*corev1.ServiceAccount, error) {
	machineUserName := defaults.GetMachineUserRoleName(appName)
	log.Debugf("get service account for app %s in namespace %s and machine user: %s", appName, namespace, machineUserName)
	machineUserSA, err := ah.getServiceAccount().Client.CoreV1().ServiceAccounts(namespace).Get(context.TODO(), machineUserName, metav1.GetOptions{})
	if err != nil {
		return nil, err
	}

	return machineUserSA, nil
}

// RegenerateDeployKey Regenerates deploy key and secret and returns the new key
func (ah *ApplicationHandler) RegenerateDeployKey(appName string, regenerateDeployKeyAndSecretData applicationModels.RegenerateDeployKeyAndSecretData) error {
	// Make check that this is an existing application and user has access to it
	currentRegistration, err := ah.getUserAccount().RadixClient.RadixV1().RadixRegistrations().Get(context.TODO(), appName, metav1.GetOptions{})
	if err != nil {
		return err
	}

	sharedKey := strings.TrimSpace(regenerateDeployKeyAndSecretData.SharedSecret)
	if len(sharedKey) == 0 {
		return fmt.Errorf("shared secret cannot be empty")
	}

	// Deleting SSH keys from RRs where these deprecated fields are populated
	existingRegistration.Spec.DeployKeyPublic = ""
	existingRegistration.Spec.DeployKey = ""

	// Deleting the secret with the private key. This triggers the RR to be reconciled and the new key to be generated
	err = ah.getUserAccount().Client.CoreV1().Secrets(crdUtils.GetAppNamespace(appName)).Delete(context.TODO(), defaults.GitPrivateKeySecretName, metav1.DeleteOptions{})
	if err != nil {
		return err
	}

<<<<<<< HEAD
	existingRegistration.Spec.SharedSecret = sharedKey
	setConfigBranchToFallbackWhenEmpty(existingRegistration)
=======
	updatedRegistration := currentRegistration.DeepCopy()
	updatedRegistration.Spec.DeployKey = deployKey.PrivateKey
	updatedRegistration.Spec.DeployKeyPublic = deployKey.PublicKey
	updatedRegistration.Spec.SharedSecret = sharedKey
	setConfigBranchToFallbackWhenEmpty(updatedRegistration)
>>>>>>> 221021f0

	err = ah.isValidRegistrationUpdate(updatedRegistration, currentRegistration)
	if err != nil {
		return err
	}

	_, err = ah.getUserAccount().RadixClient.RadixV1().RadixRegistrations().Update(context.TODO(), updatedRegistration, metav1.UpdateOptions{})
	if err != nil {
		return err
	}
	return nil
}

func (ah *ApplicationHandler) GetDeployKeyAndSecret(appName string) (*applicationModels.DeployKeyAndSecret, error) {
	cm, err := ah.getUserAccount().Client.CoreV1().ConfigMaps(crdUtils.GetAppNamespace(appName)).Get(context.TODO(), defaults.GitPublicKeyConfigMapName, metav1.GetOptions{})
	if err != nil {
		if !k8serrors.IsNotFound(err) {
			return nil, err
		}
	}
	publicKey := ""
	if cm != nil {
		publicKey = cm.Data[defaults.GitPublicKeyConfigMapKey]
	}
	rr, err := ah.getUserAccount().RadixClient.RadixV1().RadixRegistrations().Get(context.TODO(), appName, metav1.GetOptions{})
	if err != nil {
		return nil, err
	}
	sharedSecret := rr.Spec.SharedSecret
	return &applicationModels.DeployKeyAndSecret{
		PublicDeployKey: publicKey,
		SharedSecret:    sharedSecret,
	}, nil
}

func setConfigBranchToFallbackWhenEmpty(existingRegistration *v1.RadixRegistration) bool {
	// HACK ConfigBranch is required, so we set it to "master" if empty to support existing apps registered before ConfigBranch was introduced
	if len(strings.TrimSpace(existingRegistration.Spec.ConfigBranch)) > 0 {
		return false
	}
	existingRegistration.Spec.ConfigBranch = applicationconfig.ConfigBranchFallback
	return true
}<|MERGE_RESOLUTION|>--- conflicted
+++ resolved
@@ -142,13 +142,6 @@
 
 	application := applicationRegistrationRequest.ApplicationRegistration
 
-<<<<<<< HEAD
-=======
-		application.PublicKey = deployKey.PublicKey
-		application.PrivateKey = deployKey.PrivateKey
-	}
-
->>>>>>> 221021f0
 	creator, err := ah.accounts.GetUserAccountUserPrincipleName()
 	if err != nil {
 		return nil, err
@@ -668,8 +661,9 @@
 	}
 
 	// Deleting SSH keys from RRs where these deprecated fields are populated
-	existingRegistration.Spec.DeployKeyPublic = ""
-	existingRegistration.Spec.DeployKey = ""
+	updatedRegistration := currentRegistration.DeepCopy()
+	updatedRegistration.Spec.DeployKeyPublic = ""
+	updatedRegistration.Spec.DeployKey = ""
 
 	// Deleting the secret with the private key. This triggers the RR to be reconciled and the new key to be generated
 	err = ah.getUserAccount().Client.CoreV1().Secrets(crdUtils.GetAppNamespace(appName)).Delete(context.TODO(), defaults.GitPrivateKeySecretName, metav1.DeleteOptions{})
@@ -677,16 +671,8 @@
 		return err
 	}
 
-<<<<<<< HEAD
-	existingRegistration.Spec.SharedSecret = sharedKey
-	setConfigBranchToFallbackWhenEmpty(existingRegistration)
-=======
-	updatedRegistration := currentRegistration.DeepCopy()
-	updatedRegistration.Spec.DeployKey = deployKey.PrivateKey
-	updatedRegistration.Spec.DeployKeyPublic = deployKey.PublicKey
 	updatedRegistration.Spec.SharedSecret = sharedKey
 	setConfigBranchToFallbackWhenEmpty(updatedRegistration)
->>>>>>> 221021f0
 
 	err = ah.isValidRegistrationUpdate(updatedRegistration, currentRegistration)
 	if err != nil {
