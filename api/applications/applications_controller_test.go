package applications

import (
	"bytes"
	"context"
	"encoding/json"
	"errors"
	"fmt"
	"net/http"
	"net/url"
	"os"
	"strings"
	"testing"
	"time"

	certfake "github.com/cert-manager/cert-manager/pkg/client/clientset/versioned/fake"
	applicationModels "github.com/equinor/radix-api/api/applications/models"
	environmentModels "github.com/equinor/radix-api/api/environments/models"
	jobModels "github.com/equinor/radix-api/api/jobs/models"
	metricsMock "github.com/equinor/radix-api/api/metrics/mock"
	controllertest "github.com/equinor/radix-api/api/test"
	"github.com/equinor/radix-api/api/utils"
	authnmock "github.com/equinor/radix-api/api/utils/token/mock"
	"github.com/equinor/radix-api/internal/config"
	"github.com/equinor/radix-api/models"
	radixhttp "github.com/equinor/radix-common/net/http"
	radixutils "github.com/equinor/radix-common/utils"
	"github.com/equinor/radix-common/utils/pointers"
	"github.com/equinor/radix-common/utils/slice"
	"github.com/equinor/radix-operator/pkg/apis/applicationconfig"
	"github.com/equinor/radix-operator/pkg/apis/defaults"
	"github.com/equinor/radix-operator/pkg/apis/kube"
	jobPipeline "github.com/equinor/radix-operator/pkg/apis/pipeline"
	v1 "github.com/equinor/radix-operator/pkg/apis/radix/v1"
	"github.com/equinor/radix-operator/pkg/apis/radixvalidators"
	commontest "github.com/equinor/radix-operator/pkg/apis/test"
	builders "github.com/equinor/radix-operator/pkg/apis/utils"
	radixfake "github.com/equinor/radix-operator/pkg/client/clientset/versioned/fake"
	"github.com/golang/mock/gomock"
	"github.com/google/uuid"
	kedafake "github.com/kedacore/keda/v2/pkg/generated/clientset/versioned/fake"
	prometheusfake "github.com/prometheus-operator/prometheus-operator/pkg/client/versioned/fake"
	"github.com/stretchr/testify/assert"
	"github.com/stretchr/testify/require"
	metav1 "k8s.io/apimachinery/pkg/apis/meta/v1"
	"k8s.io/client-go/kubernetes"
	kubefake "k8s.io/client-go/kubernetes/fake"
	secretproviderfake "sigs.k8s.io/secrets-store-csi-driver/pkg/client/clientset/versioned/fake"
)

const (
	clusterName     = "AnyClusterName"
	appAliasDNSZone = "app.dev.radix.equinor.com"
	egressIps       = "0.0.0.0"
	subscriptionId  = "12347718-c8f8-4995-bfbb-02655ff1f89c"
)

func setupTest(t *testing.T, requireAppConfigurationItem, requireAppADGroups bool) (*commontest.Utils, *controllertest.Utils, *kubefake.Clientset, *radixfake.Clientset, *kedafake.Clientset, *prometheusfake.Clientset, *secretproviderfake.Clientset, *certfake.Clientset) {
	return setupTestWithFactory(t, newTestApplicationHandlerFactory(
		config.Config{RequireAppConfigurationItem: requireAppConfigurationItem, RequireAppADGroups: requireAppADGroups},
		func(ctx context.Context, kubeClient kubernetes.Interface, namespace string, configMapName string) (bool, error) {
			return true, nil
		},
	))
}

func setupTestWithFactory(t *testing.T, handlerFactory ApplicationHandlerFactory) (*commontest.Utils, *controllertest.Utils, *kubefake.Clientset, *radixfake.Clientset, *kedafake.Clientset, *prometheusfake.Clientset, *secretproviderfake.Clientset, *certfake.Clientset) {
	// Setup
	kubeclient := kubefake.NewSimpleClientset()
	radixclient := radixfake.NewSimpleClientset()
	kedaClient := kedafake.NewSimpleClientset()
	prometheusclient := prometheusfake.NewSimpleClientset()
	secretproviderclient := secretproviderfake.NewSimpleClientset()
	certClient := certfake.NewSimpleClientset()

	// commonTestUtils is used for creating CRDs
	commonTestUtils := commontest.NewTestUtils(kubeclient, radixclient, kedaClient, secretproviderclient)
	err := commonTestUtils.CreateClusterPrerequisites(clusterName, egressIps, subscriptionId)
	require.NoError(t, err)
	_ = os.Setenv(defaults.ActiveClusternameEnvironmentVariable, clusterName)
	prometheusHandlerMock := createPrometheusHandlerMock(t, radixclient, nil)

	// controllerTestUtils is used for issuing HTTP request and processing responses
	mockValidator := authnmock.NewMockValidatorInterface(gomock.NewController(t))
	mockValidator.EXPECT().ValidateToken(gomock.Any(), gomock.Any()).AnyTimes().Return(controllertest.NewTestPrincipal(), nil)
	controllerTestUtils := controllertest.NewTestUtils(
		kubeclient,
		radixclient,
		kedaClient,
		secretproviderclient,
		certClient,
<<<<<<< HEAD
		mockValidator,
		NewApplicationController(
			func(_ context.Context, _ kubernetes.Interface, _ v1.RadixRegistration) (bool, error) {
				return true, nil
			},
			handlerFactory,
		),
=======
		NewApplicationController(func(_ context.Context, _ kubernetes.Interface, _ v1.RadixRegistration) (bool, error) {
			return true, nil
		}, handlerFactory, prometheusHandlerMock),
>>>>>>> 4ce43bb2
	)

	return &commonTestUtils, &controllerTestUtils, kubeclient, radixclient, kedaClient, prometheusclient, secretproviderclient, certClient
}

func createPrometheusHandlerMock(t *testing.T, radixclient *radixfake.Clientset, mockHandler *func(handler *metricsMock.MockPrometheusHandler)) *metricsMock.MockPrometheusHandler {
	ctrl := gomock.NewController(t)
	mockPrometheusHandler := metricsMock.NewMockPrometheusHandler(ctrl)
	if mockHandler != nil {
		(*mockHandler)(mockPrometheusHandler)
	} else {
		mockPrometheusHandler.EXPECT().GetUsedResources(gomock.Any(), radixclient, gomock.Any(), gomock.Any(), gomock.Any(), gomock.Any(), gomock.Any()).AnyTimes().Return(&applicationModels.UsedResources{}, nil)
	}
	return mockPrometheusHandler
}

func TestGetApplications_HasAccessToSomeRR(t *testing.T) {
	commonTestUtils, _, kubeclient, radixclient, kedaClient, _, secretproviderclient, certClient := setupTest(t, true, true)

	_, err := commonTestUtils.ApplyRegistration(builders.ARadixRegistration().
		WithCloneURL("git@github.com:Equinor/my-app.git"))
	require.NoError(t, err)
	_, err = commonTestUtils.ApplyRegistration(builders.ARadixRegistration().
		WithCloneURL("git@github.com:Equinor/my-second-app.git").WithAdGroups([]string{"2"}).WithName("my-second-app"))
	require.NoError(t, err)

	t.Run("no access", func(t *testing.T) {
<<<<<<< HEAD
		mockValidator := authnmock.NewMockValidatorInterface(gomock.NewController(t))
		mockValidator.EXPECT().ValidateToken(gomock.Any(), gomock.Any()).AnyTimes().Return(controllertest.NewTestPrincipal(), nil)
=======
		prometheusHandlerMock := createPrometheusHandlerMock(t, radixclient, nil)
>>>>>>> 4ce43bb2
		controllerTestUtils := controllertest.NewTestUtils(
			kubeclient,
			radixclient,
			kedaClient,
			secretproviderclient,
			certClient,
<<<<<<< HEAD
			mockValidator,
			NewApplicationController(
				func(_ context.Context, _ kubernetes.Interface, _ v1.RadixRegistration) (bool, error) {
					return false, nil
				}, newTestApplicationHandlerFactory(config.Config{RequireAppConfigurationItem: true, RequireAppADGroups: true},
					func(ctx context.Context, kubeClient kubernetes.Interface, namespace string, configMapName string) (bool, error) {
						return true, nil
					})))
=======
			NewApplicationController(func(_ context.Context, _ kubernetes.Interface, _ v1.RadixRegistration) (bool, error) {
				return false, nil
			}, newTestApplicationHandlerFactory(ApplicationHandlerConfig{RequireAppConfigurationItem: true, RequireAppADGroups: true},
				func(ctx context.Context, kubeClient kubernetes.Interface, namespace string, configMapName string) (bool, error) {
					return true, nil
				}), prometheusHandlerMock))
>>>>>>> 4ce43bb2
		responseChannel := controllerTestUtils.ExecuteRequest("GET", "/api/v1/applications")
		response := <-responseChannel

		applications := make([]applicationModels.ApplicationSummary, 0)
		err = controllertest.GetResponseBody(response, &applications)
		require.NoError(t, err)
		assert.Equal(t, 0, len(applications))
	})

	t.Run("access to single app", func(t *testing.T) {
<<<<<<< HEAD
		mockValidator := authnmock.NewMockValidatorInterface(gomock.NewController(t))
		mockValidator.EXPECT().ValidateToken(gomock.Any(), gomock.Any()).AnyTimes().Return(controllertest.NewTestPrincipal(), nil)
		controllerTestUtils := controllertest.NewTestUtils(kubeclient, radixclient, kedaClient, secretproviderclient, certClient, mockValidator, NewApplicationController(
			func(_ context.Context, _ kubernetes.Interface, rr v1.RadixRegistration) (bool, error) {
				return rr.GetName() == "my-second-app", nil
			}, newTestApplicationHandlerFactory(config.Config{RequireAppConfigurationItem: true, RequireAppADGroups: true},
				func(ctx context.Context, kubeClient kubernetes.Interface, namespace string, configMapName string) (bool, error) {
					return true, nil
				})),
		)
=======
		prometheusHandlerMock := createPrometheusHandlerMock(t, radixclient, nil)
		controllerTestUtils := controllertest.NewTestUtils(kubeclient, radixclient, kedaClient, secretproviderclient, certClient, NewApplicationController(func(_ context.Context, _ kubernetes.Interface, rr v1.RadixRegistration) (bool, error) {
			return rr.GetName() == "my-second-app", nil
		}, newTestApplicationHandlerFactory(ApplicationHandlerConfig{RequireAppConfigurationItem: true, RequireAppADGroups: true},
			func(ctx context.Context, kubeClient kubernetes.Interface, namespace string, configMapName string) (bool, error) {
				return true, nil
			}), prometheusHandlerMock))
>>>>>>> 4ce43bb2
		responseChannel := controllerTestUtils.ExecuteRequest("GET", "/api/v1/applications")
		response := <-responseChannel

		applications := make([]applicationModels.ApplicationSummary, 0)
		err = controllertest.GetResponseBody(response, &applications)
		require.NoError(t, err)
		assert.Equal(t, 1, len(applications))
	})

	t.Run("access to all app", func(t *testing.T) {
<<<<<<< HEAD
		mockValidator := authnmock.NewMockValidatorInterface(gomock.NewController(t))
		mockValidator.EXPECT().ValidateToken(gomock.Any(), gomock.Any()).AnyTimes().Return(controllertest.NewTestPrincipal(), nil)
		controllerTestUtils := controllertest.NewTestUtils(kubeclient, radixclient, kedaClient, secretproviderclient, certClient, mockValidator, NewApplicationController(
			func(_ context.Context, _ kubernetes.Interface, _ v1.RadixRegistration) (bool, error) {
				return true, nil
			}, newTestApplicationHandlerFactory(config.Config{RequireAppConfigurationItem: true, RequireAppADGroups: true},
				func(ctx context.Context, kubeClient kubernetes.Interface, namespace string, configMapName string) (bool, error) {
					return true, nil
				})))
=======
		prometheusHandlerMock := createPrometheusHandlerMock(t, radixclient, nil)
		controllerTestUtils := controllertest.NewTestUtils(kubeclient, radixclient, kedaClient, secretproviderclient, certClient, NewApplicationController(func(_ context.Context, _ kubernetes.Interface, _ v1.RadixRegistration) (bool, error) {
			return true, nil
		}, newTestApplicationHandlerFactory(ApplicationHandlerConfig{RequireAppConfigurationItem: true, RequireAppADGroups: true},
			func(ctx context.Context, kubeClient kubernetes.Interface, namespace string, configMapName string) (bool, error) {
				return true, nil
			}), prometheusHandlerMock))
>>>>>>> 4ce43bb2
		responseChannel := controllerTestUtils.ExecuteRequest("GET", "/api/v1/applications")
		response := <-responseChannel

		applications := make([]applicationModels.ApplicationSummary, 0)
		err = controllertest.GetResponseBody(response, &applications)
		require.NoError(t, err)
		assert.Equal(t, 2, len(applications))
	})
}

func TestGetApplications_WithFilterOnSSHRepo_Filter(t *testing.T) {
	// Setup
	commonTestUtils, controllerTestUtils, _, _, _, _, _, _ := setupTest(t, true, true)
	_, err := commonTestUtils.ApplyRegistration(builders.ARadixRegistration().
		WithCloneURL("git@github.com:Equinor/my-app.git"))
	require.NoError(t, err)

	// Test
	t.Run("matching repo", func(t *testing.T) {
		responseChannel := controllerTestUtils.ExecuteRequest("GET", fmt.Sprintf("/api/v1/applications?sshRepo=%s", url.QueryEscape("git@github.com:Equinor/my-app.git")))
		response := <-responseChannel

		applications := make([]applicationModels.ApplicationSummary, 0)
		err = controllertest.GetResponseBody(response, &applications)
		require.NoError(t, err)
		assert.Equal(t, 1, len(applications))
	})

	t.Run("not matching repo", func(t *testing.T) {
		responseChannel := controllerTestUtils.ExecuteRequest("GET", fmt.Sprintf("/api/v1/applications?sshRepo=%s", url.QueryEscape("git@github.com:Equinor/my-app2.git")))
		response := <-responseChannel

		applications := make([]*applicationModels.ApplicationSummary, 0)
		err = controllertest.GetResponseBody(response, &applications)
		require.NoError(t, err)
		assert.Equal(t, 0, len(applications))
	})

	t.Run("no filter", func(t *testing.T) {
		responseChannel := controllerTestUtils.ExecuteRequest("GET", "/api/v1/applications")
		response := <-responseChannel

		applications := make([]*applicationModels.ApplicationSummary, 0)
		err = controllertest.GetResponseBody(response, &applications)
		require.NoError(t, err)
		assert.Equal(t, 1, len(applications))
	})
}

func TestSearchApplicationsPost(t *testing.T) {
	// Setup
	commonTestUtils, _, kubeclient, radixclient, kedaClient, _, secretproviderclient, certClient := setupTest(t, true, true)
	appNames := []string{"app-1", "app-2"}

	for _, appName := range appNames {
		_, err := commonTestUtils.ApplyRegistration(builders.ARadixRegistration().WithName(appName))
		require.NoError(t, err)
	}

	app2Job1Started, _ := radixutils.ParseTimestamp("2018-11-12T12:30:14Z")
	err := createRadixJob(commonTestUtils, appNames[1], "app-2-job-1", app2Job1Started)
	require.NoError(t, err)
	_, err = commonTestUtils.ApplyDeployment(
		context.Background(),
		builders.
			ARadixDeployment().
			WithAppName(appNames[1]).
			WithComponent(
				builders.
					NewDeployComponentBuilder(),
			),
	)
	require.NoError(t, err)

<<<<<<< HEAD
	mockValidator := authnmock.NewMockValidatorInterface(gomock.NewController(t))
	mockValidator.EXPECT().ValidateToken(gomock.Any(), gomock.Any()).AnyTimes().Return(controllertest.NewTestPrincipal(), nil)
	controllerTestUtils := controllertest.NewTestUtils(kubeclient, radixclient, kedaClient, secretproviderclient, certClient, mockValidator, NewApplicationController(
		func(_ context.Context, _ kubernetes.Interface, _ v1.RadixRegistration) (bool, error) {
			return true, nil
		}, newTestApplicationHandlerFactory(config.Config{RequireAppConfigurationItem: true, RequireAppADGroups: true},
			func(ctx context.Context, kubeClient kubernetes.Interface, namespace string, configMapName string) (bool, error) {
				return true, nil
			})))
=======
	prometheusHandlerMock := createPrometheusHandlerMock(t, radixclient, nil)
	controllerTestUtils := controllertest.NewTestUtils(kubeclient, radixclient, kedaClient, secretproviderclient, certClient, NewApplicationController(func(_ context.Context, _ kubernetes.Interface, _ v1.RadixRegistration) (bool, error) {
		return true, nil
	}, newTestApplicationHandlerFactory(ApplicationHandlerConfig{RequireAppConfigurationItem: true, RequireAppADGroups: true},
		func(ctx context.Context, kubeClient kubernetes.Interface, namespace string, configMapName string) (bool, error) {
			return true, nil
		}), prometheusHandlerMock))
>>>>>>> 4ce43bb2

	// Tests
	t.Run("search for "+appNames[0], func(t *testing.T) {
		params := applicationModels.ApplicationsSearchRequest{Names: []string{appNames[0]}}
		responseChannel := controllerTestUtils.ExecuteRequestWithParameters("POST", "/api/v1/applications/_search", &params)
		response := <-responseChannel

		applications := make([]applicationModels.ApplicationSummary, 0)
		err := controllertest.GetResponseBody(response, &applications)
		require.NoError(t, err)
		assert.Equal(t, 1, len(applications))
		assert.Equal(t, appNames[0], applications[0].Name)
	})

	t.Run("search for both apps", func(t *testing.T) {
		params := applicationModels.ApplicationsSearchRequest{Names: appNames}
		responseChannel := controllerTestUtils.ExecuteRequestWithParameters("POST", "/api/v1/applications/_search", &params)
		response := <-responseChannel

		applications := make([]applicationModels.ApplicationSummary, 0)
		err := controllertest.GetResponseBody(response, &applications)
		require.NoError(t, err)
		assert.Equal(t, 2, len(applications))
	})

	t.Run("empty appname list", func(t *testing.T) {
		params := applicationModels.ApplicationsSearchRequest{Names: []string{}}
		responseChannel := controllerTestUtils.ExecuteRequestWithParameters("POST", "/api/v1/applications/_search", &params)
		response := <-responseChannel

		applications := make([]applicationModels.ApplicationSummary, 0)
		err := controllertest.GetResponseBody(response, &applications)
		require.NoError(t, err)
		assert.Equal(t, 0, len(applications))
	})

	t.Run("search for "+appNames[1]+" - with includeFields 'LatestJobSummary'", func(t *testing.T) {
		params := applicationModels.ApplicationsSearchRequest{
			Names: []string{appNames[1]},
			IncludeFields: applicationModels.ApplicationSearchIncludeFields{
				LatestJobSummary: true,
			},
		}
		responseChannel := controllerTestUtils.ExecuteRequestWithParameters("POST", "/api/v1/applications/_search", &params)
		response := <-responseChannel

		applications := make([]applicationModels.ApplicationSummary, 0)
		err := controllertest.GetResponseBody(response, &applications)
		require.NoError(t, err)
		assert.Equal(t, 1, len(applications))
		assert.Equal(t, appNames[1], applications[0].Name)
		assert.NotNil(t, applications[0].LatestJob)
		assert.Nil(t, applications[0].EnvironmentActiveComponents)
	})

	t.Run("search for "+appNames[1]+" - with includeFields 'EnvironmentActiveComponents'", func(t *testing.T) {
		params := applicationModels.ApplicationsSearchRequest{
			Names: []string{appNames[1]},
			IncludeFields: applicationModels.ApplicationSearchIncludeFields{
				EnvironmentActiveComponents: true,
			},
		}
		responseChannel := controllerTestUtils.ExecuteRequestWithParameters("POST", "/api/v1/applications/_search", &params)
		response := <-responseChannel

		applications := make([]applicationModels.ApplicationSummary, 0)
		err := controllertest.GetResponseBody(response, &applications)
		require.NoError(t, err)
		assert.Equal(t, 1, len(applications))
		assert.Equal(t, appNames[1], applications[0].Name)
		assert.Nil(t, applications[0].LatestJob)
		assert.NotNil(t, applications[0].EnvironmentActiveComponents)
	})

	t.Run("search for "+appNames[0]+" - no access", func(t *testing.T) {
<<<<<<< HEAD
		mockValidator := authnmock.NewMockValidatorInterface(gomock.NewController(t))
		mockValidator.EXPECT().ValidateToken(gomock.Any(), gomock.Any()).AnyTimes().Return(controllertest.NewTestPrincipal(), nil)
		controllerTestUtils := controllertest.NewTestUtils(kubeclient, radixclient, kedaClient, secretproviderclient, certClient, mockValidator, NewApplicationController(
			func(_ context.Context, _ kubernetes.Interface, _ v1.RadixRegistration) (bool, error) {
				return false, nil
			}, newTestApplicationHandlerFactory(config.Config{RequireAppConfigurationItem: true, RequireAppADGroups: true},
				func(ctx context.Context, kubeClient kubernetes.Interface, namespace string, configMapName string) (bool, error) {
					return true, nil
				})))
=======
		prometheusHandlerMock := createPrometheusHandlerMock(t, radixclient, nil)
		controllerTestUtils := controllertest.NewTestUtils(kubeclient, radixclient, kedaClient, secretproviderclient, certClient, NewApplicationController(func(_ context.Context, _ kubernetes.Interface, _ v1.RadixRegistration) (bool, error) {
			return false, nil
		}, newTestApplicationHandlerFactory(ApplicationHandlerConfig{RequireAppConfigurationItem: true, RequireAppADGroups: true},
			func(ctx context.Context, kubeClient kubernetes.Interface, namespace string, configMapName string) (bool, error) {
				return true, nil
			}), prometheusHandlerMock))
>>>>>>> 4ce43bb2
		params := applicationModels.ApplicationsSearchRequest{Names: []string{appNames[0]}}
		responseChannel := controllerTestUtils.ExecuteRequestWithParameters("POST", "/api/v1/applications/_search", &params)
		response := <-responseChannel

		applications := make([]applicationModels.ApplicationSummary, 0)
		err := controllertest.GetResponseBody(response, &applications)
		require.NoError(t, err)
		assert.Equal(t, 0, len(applications))
	})
}

func TestSearchApplicationsPost_WithJobs_ShouldOnlyHaveLatest(t *testing.T) {
	// Setup
	commonTestUtils, controllerTestUtils, kubeclient, _, _, _, _, _ := setupTest(t, true, true)
	apps := []applicationModels.Application{
		{Name: "app-1", Jobs: []*jobModels.JobSummary{
			{Name: "app-1-job-1", Started: "2018-11-12T11:45:26Z"},
		}},
		{Name: "app-2", Jobs: []*jobModels.JobSummary{
			{Name: "app-2-job-1", Started: "2018-11-12T12:30:14Z"},
			{Name: "app-2-job-2", Started: "2018-11-20T09:00:00Z"},
			{Name: "app-2-job-3", Started: "2018-11-20T09:00:01Z"},
		}},
		{Name: "app-3"},
	}

	for _, app := range apps {
		commontest.CreateAppNamespace(kubeclient, app.Name)
		_, err := commonTestUtils.ApplyRegistration(builders.ARadixRegistration().
			WithName(app.Name))
		require.NoError(t, err)

		for _, job := range app.Jobs {
			if startTime, err := radixutils.ParseTimestamp(job.Started); err == nil {
				err = createRadixJob(commonTestUtils, app.Name, job.Name, startTime)
				require.NoError(t, err)
			}
		}
	}

	// Test
	params := applicationModels.ApplicationsSearchRequest{
		Names: slice.Reduce(apps, []string{}, func(names []string, app applicationModels.Application) []string { return append(names, app.Name) }),
		IncludeFields: applicationModels.ApplicationSearchIncludeFields{
			LatestJobSummary: true,
		},
	}
	responseChannel := controllerTestUtils.ExecuteRequestWithParameters("POST", "/api/v1/applications/_search", &params)
	response := <-responseChannel

	applications := make([]*applicationModels.ApplicationSummary, 0)
	err := controllertest.GetResponseBody(response, &applications)
	require.NoError(t, err)

	for _, application := range applications {
		if app, _ := slice.FindFirst(apps, func(app applicationModels.Application) bool { return strings.EqualFold(application.Name, app.Name) }); app.Jobs != nil {
			assert.NotNil(t, application.LatestJob)
			assert.Equal(t, app.Jobs[len(app.Jobs)-1].Name, application.LatestJob.Name)
		} else {
			assert.Nil(t, application.LatestJob)
		}
	}
}

func TestSearchApplicationsGet(t *testing.T) {
	// Setup
	commonTestUtils, _, kubeclient, radixclient, kedaClient, _, secretproviderclient, certClient := setupTest(t, true, true)
	appNames := []string{"app-1", "app-2"}

	for _, appName := range appNames {
		_, err := commonTestUtils.ApplyRegistration(builders.ARadixRegistration().WithName(appName))
		require.NoError(t, err)
	}

	app2Job1Started, _ := radixutils.ParseTimestamp("2018-11-12T12:30:14Z")
	err := createRadixJob(commonTestUtils, appNames[1], "app-2-job-1", app2Job1Started)
	require.NoError(t, err)
	_, err = commonTestUtils.ApplyDeployment(
		context.Background(),
		builders.
			ARadixDeployment().
			WithAppName(appNames[1]).
			WithComponent(
				builders.
					NewDeployComponentBuilder(),
			),
	)
	require.NoError(t, err)

<<<<<<< HEAD
	mockValidator := authnmock.NewMockValidatorInterface(gomock.NewController(t))
	mockValidator.EXPECT().ValidateToken(gomock.Any(), gomock.Any()).AnyTimes().Return(controllertest.NewTestPrincipal(), nil)
	controllerTestUtils := controllertest.NewTestUtils(kubeclient, radixclient, kedaClient, secretproviderclient, certClient, mockValidator, NewApplicationController(
		func(_ context.Context, _ kubernetes.Interface, _ v1.RadixRegistration) (bool, error) {
			return true, nil
		}, newTestApplicationHandlerFactory(config.Config{RequireAppConfigurationItem: true, RequireAppADGroups: true},
			func(ctx context.Context, kubeClient kubernetes.Interface, namespace string, configMapName string) (bool, error) {
				return true, nil
			})))
=======
	prometheusHandlerMock := createPrometheusHandlerMock(t, radixclient, nil)
	controllerTestUtils := controllertest.NewTestUtils(kubeclient, radixclient, kedaClient, secretproviderclient, certClient, NewApplicationController(func(_ context.Context, _ kubernetes.Interface, _ v1.RadixRegistration) (bool, error) {
		return true, nil
	}, newTestApplicationHandlerFactory(ApplicationHandlerConfig{RequireAppConfigurationItem: true, RequireAppADGroups: true},
		func(ctx context.Context, kubeClient kubernetes.Interface, namespace string, configMapName string) (bool, error) {
			return true, nil
		}), prometheusHandlerMock))
>>>>>>> 4ce43bb2

	// Tests
	t.Run("search for "+appNames[0], func(t *testing.T) {
		params := "apps=" + appNames[0]
		responseChannel := controllerTestUtils.ExecuteRequest("GET", "/api/v1/applications/_search?"+params)
		response := <-responseChannel

		applications := make([]applicationModels.ApplicationSummary, 0)
		err := controllertest.GetResponseBody(response, &applications)
		require.NoError(t, err)
		assert.Equal(t, 1, len(applications))
		assert.Equal(t, appNames[0], applications[0].Name)
	})

	t.Run("search for both apps", func(t *testing.T) {
		params := "apps=" + strings.Join(appNames, ",")
		responseChannel := controllerTestUtils.ExecuteRequest("GET", "/api/v1/applications/_search?"+params)
		response := <-responseChannel

		applications := make([]applicationModels.ApplicationSummary, 0)
		err := controllertest.GetResponseBody(response, &applications)
		require.NoError(t, err)
		assert.Equal(t, 2, len(applications))
	})

	t.Run("empty appname list", func(t *testing.T) {
		params := "apps="
		responseChannel := controllerTestUtils.ExecuteRequest("GET", "/api/v1/applications/_search?"+params)
		response := <-responseChannel

		applications := make([]applicationModels.ApplicationSummary, 0)
		err := controllertest.GetResponseBody(response, &applications)
		require.NoError(t, err)
		assert.Equal(t, 0, len(applications))
	})

	t.Run("search for "+appNames[1]+" - with includeFields 'LatestJobSummary'", func(t *testing.T) {
		params := []string{"apps=" + appNames[1], "includeLatestJobSummary=true"}
		responseChannel := controllerTestUtils.ExecuteRequest("GET", "/api/v1/applications/_search?"+strings.Join(params, "&"))
		response := <-responseChannel

		applications := make([]applicationModels.ApplicationSummary, 0)
		err := controllertest.GetResponseBody(response, &applications)
		require.NoError(t, err)
		assert.Equal(t, 1, len(applications))
		assert.Equal(t, appNames[1], applications[0].Name)
		assert.NotNil(t, applications[0].LatestJob)
		assert.Nil(t, applications[0].EnvironmentActiveComponents)
	})

	t.Run("search for "+appNames[1]+" - with includeFields 'EnvironmentActiveComponents'", func(t *testing.T) {
		params := []string{"apps=" + appNames[1], "includeEnvironmentActiveComponents=true"}
		responseChannel := controllerTestUtils.ExecuteRequest("GET", "/api/v1/applications/_search?"+strings.Join(params, "&"))
		response := <-responseChannel

		applications := make([]applicationModels.ApplicationSummary, 0)
		err := controllertest.GetResponseBody(response, &applications)
		require.NoError(t, err)
		assert.Equal(t, 1, len(applications))
		assert.Equal(t, appNames[1], applications[0].Name)
		assert.Nil(t, applications[0].LatestJob)
		assert.NotNil(t, applications[0].EnvironmentActiveComponents)
	})

	t.Run("search for "+appNames[0]+" - no access", func(t *testing.T) {
<<<<<<< HEAD
		mockValidator := authnmock.NewMockValidatorInterface(gomock.NewController(t))
		mockValidator.EXPECT().ValidateToken(gomock.Any(), gomock.Any()).AnyTimes().Return(controllertest.NewTestPrincipal(), nil)
		controllerTestUtils := controllertest.NewTestUtils(kubeclient, radixclient, kedaClient, secretproviderclient, certClient, mockValidator, NewApplicationController(
			func(_ context.Context, _ kubernetes.Interface, _ v1.RadixRegistration) (bool, error) {
				return false, nil
			}, newTestApplicationHandlerFactory(config.Config{RequireAppConfigurationItem: true, RequireAppADGroups: true},
				func(ctx context.Context, kubeClient kubernetes.Interface, namespace string, configMapName string) (bool, error) {
					return true, nil
				})))
=======
		prometheusHandlerMock := createPrometheusHandlerMock(t, radixclient, nil)
		controllerTestUtils := controllertest.NewTestUtils(kubeclient, radixclient, kedaClient, secretproviderclient, certClient, NewApplicationController(func(_ context.Context, _ kubernetes.Interface, _ v1.RadixRegistration) (bool, error) {
			return false, nil
		}, newTestApplicationHandlerFactory(ApplicationHandlerConfig{RequireAppConfigurationItem: true, RequireAppADGroups: true},
			func(ctx context.Context, kubeClient kubernetes.Interface, namespace string, configMapName string) (bool, error) {
				return true, nil
			}), prometheusHandlerMock))
>>>>>>> 4ce43bb2
		params := "apps=" + appNames[0]
		responseChannel := controllerTestUtils.ExecuteRequest("GET", "/api/v1/applications/_search?"+params)
		response := <-responseChannel

		applications := make([]applicationModels.ApplicationSummary, 0)
		err := controllertest.GetResponseBody(response, &applications)
		require.NoError(t, err)
		assert.Equal(t, 0, len(applications))
	})
}

func TestSearchApplicationsGet_WithJobs_ShouldOnlyHaveLatest(t *testing.T) {
	// Setup
	commonTestUtils, controllerTestUtils, kubeclient, _, _, _, _, _ := setupTest(t, true, true)
	apps := []applicationModels.Application{
		{Name: "app-1", Jobs: []*jobModels.JobSummary{
			{Name: "app-1-job-1", Started: "2018-11-12T11:45:26Z"},
		}},
		{Name: "app-2", Jobs: []*jobModels.JobSummary{
			{Name: "app-2-job-1", Started: "2018-11-12T12:30:14Z"},
			{Name: "app-2-job-2", Started: "2018-11-20T09:00:00Z"},
			{Name: "app-2-job-3", Started: "2018-11-20T09:00:01Z"},
		}},
		{Name: "app-3"},
	}

	for _, app := range apps {
		commontest.CreateAppNamespace(kubeclient, app.Name)
		_, err := commonTestUtils.ApplyRegistration(builders.ARadixRegistration().
			WithName(app.Name))
		require.NoError(t, err)

		for _, job := range app.Jobs {
			if startTime, err := radixutils.ParseTimestamp(job.Started); err == nil {
				err = createRadixJob(commonTestUtils, app.Name, job.Name, startTime)
				require.NoError(t, err)
			}
		}
	}

	// Test
	params := []string{
		"apps=" + strings.Join(slice.Reduce(apps, []string{}, func(names []string, app applicationModels.Application) []string { return append(names, app.Name) }), ","),
		"includeLatestJobSummary=true",
	}
	responseChannel := controllerTestUtils.ExecuteRequest("GET", "/api/v1/applications/_search?"+strings.Join(params, "&"))
	response := <-responseChannel

	applications := make([]*applicationModels.ApplicationSummary, 0)
	err := controllertest.GetResponseBody(response, &applications)
	require.NoError(t, err)

	for _, application := range applications {
		if app, _ := slice.FindFirst(apps, func(app applicationModels.Application) bool { return strings.EqualFold(application.Name, app.Name) }); app.Jobs != nil {
			assert.NotNil(t, application.LatestJob)
			assert.Equal(t, app.Jobs[len(app.Jobs)-1].Name, application.LatestJob.Name)
		} else {
			assert.Nil(t, application.LatestJob)
		}
	}
}

func TestCreateApplication_NoName_ValidationError(t *testing.T) {
	// Setup
	_, controllerTestUtils, _, _, _, _, _, _ := setupTest(t, true, true)

	// Test
	parameters := buildApplicationRegistrationRequest(
		anApplicationRegistration().WithName("").Build(),
		false,
	)
	responseChannel := controllerTestUtils.ExecuteRequestWithParameters("POST", "/api/v1/applications", parameters)
	response := <-responseChannel

	assert.Equal(t, http.StatusBadRequest, response.Code)
	errorResponse, _ := controllertest.GetErrorResponse(response)
	assert.Equal(t, "Error: app name is empty: resource name cannot be empty", errorResponse.Message)
}

func TestCreateApplication_WhenRequiredConfigurationItemIsNotSet_ReturnError(t *testing.T) {
	// Setup
	_, controllerTestUtils, _, _, _, _, _, _ := setupTest(t, true, true)

	// Test
	parameters := buildApplicationRegistrationRequest(
		anApplicationRegistration().
			WithName("any-name-2").
			WithRepository("https://github.com/Equinor/any-repo").
			WithConfigurationItem("").
			Build(),
		false)
	responseChannel := controllerTestUtils.ExecuteRequestWithParameters("POST", "/api/v1/applications", parameters)
	response := <-responseChannel

	assert.Equal(t, http.StatusBadRequest, response.Code)
	errorResponse, _ := controllertest.GetErrorResponse(response)
	expectedError := radixvalidators.ResourceNameCannotBeEmptyErrorWithMessage("configuration item")
	assert.Equal(t, fmt.Sprintf("Error: %v", expectedError), errorResponse.Message)
}

func TestCreateApplication_WhenOptionalConfigurationItemIsNotSet_ReturnSuccess(t *testing.T) {
	// Setup
	_, controllerTestUtils, _, _, _, _, _, _ := setupTest(t, false, true)

	// Test
	parameters := buildApplicationRegistrationRequest(
		anApplicationRegistration().
			WithName("any-name-2").
			WithRepository("https://github.com/Equinor/any-repo").
			WithConfigurationItem("").
			Build(),
		false)
	responseChannel := controllerTestUtils.ExecuteRequestWithParameters("POST", "/api/v1/applications", parameters)
	response := <-responseChannel

	assert.Equal(t, http.StatusOK, response.Code)
}

func TestCreateApplication_WhenRequiredAdGroupsIsNotSet_ReturnError(t *testing.T) {
	// Setup
	_, controllerTestUtils, _, _, _, _, _, _ := setupTest(t, true, true)

	// Test
	parameters := buildApplicationRegistrationRequest(
		anApplicationRegistration().
			WithName("any-name-2").
			WithRepository("https://github.com/Equinor/any-repo").
			WithAdGroups(nil).
			Build(),
		false)
	responseChannel := controllerTestUtils.ExecuteRequestWithParameters("POST", "/api/v1/applications", parameters)
	response := <-responseChannel

	assert.Equal(t, http.StatusBadRequest, response.Code)
	errorResponse, _ := controllertest.GetErrorResponse(response)
	expectedError := radixvalidators.ResourceNameCannotBeEmptyErrorWithMessage("AD groups")
	assert.Equal(t, fmt.Sprintf("Error: %v", expectedError), errorResponse.Message)
}

func TestCreateApplication_WhenOptionalAdGroupsIsNotSet_ReturnSuccess(t *testing.T) {
	// Setup
	_, controllerTestUtils, _, _, _, _, _, _ := setupTest(t, true, false)

	// Test
	parameters := buildApplicationRegistrationRequest(
		anApplicationRegistration().
			WithName("any-name-2").
			WithRepository("https://github.com/Equinor/any-repo").
			WithAdGroups(nil).
			Build(),
		false,
	)
	responseChannel := controllerTestUtils.ExecuteRequestWithParameters("POST", "/api/v1/applications", parameters)
	response := <-responseChannel

	assert.Equal(t, http.StatusOK, response.Code)
}

func TestCreateApplication_WhenConfigBranchIsNotSet_ReturnError(t *testing.T) {
	// Setup
	_, controllerTestUtils, _, _, _, _, _, _ := setupTest(t, true, true)

	// Test
	parameters := buildApplicationRegistrationRequest(
		anApplicationRegistration().
			WithName("any-name").
			WithRepository("https://github.com/Equinor/any-repo").
			WithConfigBranch("").
			Build(),
		false,
	)
	responseChannel := controllerTestUtils.ExecuteRequestWithParameters("POST", "/api/v1/applications", parameters)
	response := <-responseChannel

	assert.Equal(t, http.StatusBadRequest, response.Code)
	errorResponse, _ := controllertest.GetErrorResponse(response)
	expectedError := radixvalidators.ResourceNameCannotBeEmptyErrorWithMessage("branch name")
	assert.Equal(t, fmt.Sprintf("Error: %v", expectedError), errorResponse.Message)
}

func TestCreateApplication_WhenConfigBranchIsInvalid_ReturnError(t *testing.T) {
	// Setup
	_, controllerTestUtils, _, _, _, _, _, _ := setupTest(t, true, true)

	// Test
	configBranch := "main.."
	parameters := buildApplicationRegistrationRequest(
		anApplicationRegistration().
			WithName("any-name").
			WithRepository("https://github.com/Equinor/any-repo").
			WithConfigBranch(configBranch).
			Build(),
		false)
	responseChannel := controllerTestUtils.ExecuteRequestWithParameters("POST", "/api/v1/applications", parameters)
	response := <-responseChannel

	assert.Equal(t, http.StatusBadRequest, response.Code)
	errorResponse, _ := controllertest.GetErrorResponse(response)
	expectedError := radixvalidators.InvalidConfigBranchNameWithMessage(configBranch)
	assert.Equal(t, fmt.Sprintf("Error: %v", expectedError), errorResponse.Message)
}

func TestCreateApplication_WithRadixConfigFullName(t *testing.T) {
	scenarios := []struct {
		radixConfigFullName                   string
		expectedError                         bool
		expectedRegisteredRadixConfigFullName string
	}{
		{radixConfigFullName: "", expectedError: false, expectedRegisteredRadixConfigFullName: ""},
		{radixConfigFullName: "radixconfig.yaml", expectedError: false, expectedRegisteredRadixConfigFullName: "radixconfig.yaml"},
		{radixConfigFullName: "a.yaml", expectedError: false, expectedRegisteredRadixConfigFullName: "a.yaml"},
		{radixConfigFullName: "abc/a.yaml", expectedError: false, expectedRegisteredRadixConfigFullName: "abc/a.yaml"},
		{radixConfigFullName: "/abc/a.yaml", expectedError: false, expectedRegisteredRadixConfigFullName: "abc/a.yaml"},
		{radixConfigFullName: " /abc/a.yaml ", expectedError: false, expectedRegisteredRadixConfigFullName: "abc/a.yaml"},
		{radixConfigFullName: "/abc/de.f/a.yaml", expectedError: false, expectedRegisteredRadixConfigFullName: "abc/de.f/a.yaml"},
		{radixConfigFullName: "abc\\de.f\\a.yaml", expectedError: false, expectedRegisteredRadixConfigFullName: "abc/de.f/a.yaml"},
		{radixConfigFullName: "abc/d-e_f/radixconfig.yaml", expectedError: false, expectedRegisteredRadixConfigFullName: "abc/d-e_f/radixconfig.yaml"},
		{radixConfigFullName: "abc/12.3abc/radixconfig.yaml", expectedError: false, expectedRegisteredRadixConfigFullName: "abc/12.3abc/radixconfig.yaml"},
		{radixConfigFullName: ".yaml", expectedError: true},
		{radixConfigFullName: "radixconfig.yml", expectedError: false, expectedRegisteredRadixConfigFullName: "radixconfig.yml"},
		{radixConfigFullName: "a", expectedError: true},
		{radixConfigFullName: "#radixconfig.yaml", expectedError: true},
	}
	for _, scenario := range scenarios {
		t.Run(fmt.Sprintf("Test for radixConfigFullName: '%s'", scenario.radixConfigFullName), func(t *testing.T) {
			// Setup
			_, controllerTestUtils, _, _, _, _, _, _ := setupTest(t, true, true)

			// Test
			configBranch := "main"
			parameters := buildApplicationRegistrationRequest(
				anApplicationRegistration().
					WithName("any-name").
					WithRepository("https://github.com/Equinor/any-repo").
					WithConfigBranch(configBranch).
					WithRadixConfigFullName(scenario.radixConfigFullName).
					Build(),
				false)
			responseChannel := controllerTestUtils.ExecuteRequestWithParameters("POST", "/api/v1/applications", parameters)
			response := <-responseChannel

			if scenario.expectedError {
				require.Equal(t, http.StatusBadRequest, response.Code)
				errorResponse, _ := controllertest.GetErrorResponse(response)
				assert.Equal(t, fmt.Sprintf("Error: %v", "invalid file name for radixconfig. See https://www.radix.equinor.com/references/reference-radix-config/ for more information"), errorResponse.Message)
			} else {
				require.Equal(t, http.StatusOK, response.Code)
				registrationResponse := applicationModels.ApplicationRegistrationUpsertResponse{}
				if err := json.NewDecoder(bytes.NewReader(response.Body.Bytes())).Decode(&registrationResponse); err != nil {
					assert.Fail(t, err.Error())
				} else {
					assert.Equal(t, scenario.expectedRegisteredRadixConfigFullName, registrationResponse.ApplicationRegistration.RadixConfigFullName)
				}
			}
		})
	}
}

func TestCreateApplication_DuplicateRepo_ShouldWarn(t *testing.T) {
	// Setup
	_, controllerTestUtils, _, _, _, _, _, _ := setupTest(t, true, true)

	parameters := buildApplicationRegistrationRequest(
		anApplicationRegistration().
			WithName("any-name").
			WithRepository("https://github.com/Equinor/any-repo").
			Build(),
		false,
	)
	responseChannel := controllerTestUtils.ExecuteRequestWithParameters("POST", "/api/v1/applications", parameters)
	<-responseChannel

	// Test
	parameters = buildApplicationRegistrationRequest(
		anApplicationRegistration().
			WithName("any-other-name").
			WithRepository("https://github.com/Equinor/any-repo").
			Build(),
		false,
	)

	responseChannel = controllerTestUtils.ExecuteRequestWithParameters("POST", "/api/v1/applications", parameters)
	response := <-responseChannel

	assert.Equal(t, http.StatusOK, response.Code)
	applicationRegistrationUpsertResponse := applicationModels.ApplicationRegistrationUpsertResponse{}
	err := controllertest.GetResponseBody(response, &applicationRegistrationUpsertResponse)
	assert.NoError(t, err)
	assert.NotEmpty(t, applicationRegistrationUpsertResponse.Warnings)
	assert.Contains(t, applicationRegistrationUpsertResponse.Warnings, "Repository is used in other application(s)")
}

func TestCreateApplication_DuplicateRepoWithAcknowledgeWarning_ShouldSuccess(t *testing.T) {
	// Setup
	_, controllerTestUtils, _, _, _, _, _, _ := setupTest(t, true, true)

	parameters := buildApplicationRegistrationRequest(
		anApplicationRegistration().
			WithName("any-name").
			WithRepository("https://github.com/Equinor/any-repo").
			Build(),
		false,
	)
	responseChannel := controllerTestUtils.ExecuteRequestWithParameters("POST", "/api/v1/applications", parameters)
	<-responseChannel

	// Test
	parameters = buildApplicationRegistrationRequest(
		anApplicationRegistration().
			WithName("any-other-name").
			WithRepository("https://github.com/Equinor/any-repo").
			Build(),
		true,
	)
	responseChannel = controllerTestUtils.ExecuteRequestWithParameters("POST", "/api/v1/applications", parameters)
	response := <-responseChannel

	assert.Equal(t, http.StatusOK, response.Code)
	applicationRegistrationUpsertResponse := applicationModels.ApplicationRegistrationUpsertResponse{}
	err := controllertest.GetResponseBody(response, &applicationRegistrationUpsertResponse)
	require.NoError(t, err)
	assert.Empty(t, applicationRegistrationUpsertResponse.Warnings)
	assert.NotEmpty(t, applicationRegistrationUpsertResponse.ApplicationRegistration)
}

func TestGetApplication_AllFieldsAreSet(t *testing.T) {
	// Setup
	_, controllerTestUtils, _, _, _, _, _, _ := setupTest(t, true, true)

	adGroups, adUsers := []string{uuid.New().String()}, []string{uuid.New().String()}
	readerAdGroups, readerAdUsers := []string{uuid.New().String()}, []string{uuid.New().String()}
	parameters := buildApplicationRegistrationRequest(
		anApplicationRegistration().
			WithName("any-name").
			WithRepository("https://github.com/Equinor/any-repo").
			WithSharedSecret("Any secret").
			WithAdGroups(adGroups).
			WithAdUsers(adUsers).
			WithReaderAdGroups(readerAdGroups).
			WithReaderAdUsers(readerAdUsers).
			WithConfigBranch("abranch").
			WithRadixConfigFullName("a/custom-radixconfig.yaml").
			WithConfigurationItem("ci").
			Build(),
		false,
	)

	responseChannel := controllerTestUtils.ExecuteRequestWithParameters("POST", "/api/v1/applications", parameters)
	<-responseChannel

	// Test
	responseChannel = controllerTestUtils.ExecuteRequest("GET", fmt.Sprintf("/api/v1/applications/%s", "any-name"))
	response := <-responseChannel

	application := applicationModels.Application{}
	err := controllertest.GetResponseBody(response, &application)
	assert.NoError(t, err)

	assert.Equal(t, "https://github.com/Equinor/any-repo", application.Registration.Repository)
	assert.Equal(t, "Any secret", application.Registration.SharedSecret)
	assert.Equal(t, adGroups, application.Registration.AdGroups)
	assert.Equal(t, adUsers, application.Registration.AdUsers)
	assert.Equal(t, readerAdGroups, application.Registration.ReaderAdGroups)
	assert.Equal(t, readerAdUsers, application.Registration.ReaderAdUsers)
	assert.Equal(t, "not-existing-test-radix-email@equinor.com", application.Registration.Creator)
	assert.Equal(t, "abranch", application.Registration.ConfigBranch)
	assert.Equal(t, "a/custom-radixconfig.yaml", application.Registration.RadixConfigFullName)
	assert.Equal(t, "ci", application.Registration.ConfigurationItem)
}

func TestGetApplication_WithJobs(t *testing.T) {
	// Setup
	commonTestUtils, controllerTestUtils, kubeclient, _, _, _, _, _ := setupTest(t, true, true)
	_, err := commonTestUtils.ApplyRegistration(builders.ARadixRegistration().
		WithName("any-name"))
	require.NoError(t, err)

	commontest.CreateAppNamespace(kubeclient, "any-name")
	app1Job1Started, _ := radixutils.ParseTimestamp("2018-11-12T11:45:26Z")
	app1Job2Started, _ := radixutils.ParseTimestamp("2018-11-12T12:30:14Z")
	app1Job3Started, _ := radixutils.ParseTimestamp("2018-11-20T09:00:00Z")

	err = createRadixJob(commonTestUtils, "any-name", "any-name-job-1", app1Job1Started)
	require.NoError(t, err)
	err = createRadixJob(commonTestUtils, "any-name", "any-name-job-2", app1Job2Started)
	require.NoError(t, err)
	err = createRadixJob(commonTestUtils, "any-name", "any-name-job-3", app1Job3Started)
	require.NoError(t, err)

	// Test
	responseChannel := controllerTestUtils.ExecuteRequest("GET", fmt.Sprintf("/api/v1/applications/%s", "any-name"))
	response := <-responseChannel

	application := applicationModels.Application{}
	err = controllertest.GetResponseBody(response, &application)
	require.NoError(t, err)
	assert.Equal(t, 3, len(application.Jobs))
}

func TestGetApplication_WithEnvironments(t *testing.T) {
	// Setup
	commonTestUtils, controllerTestUtils, _, radix, _, _, _, _ := setupTest(t, true, true)

	anyAppName := "any-app"
	anyOrphanedEnvironment := "feature"

	_, err := commonTestUtils.ApplyRegistration(builders.
		NewRegistrationBuilder().
		WithName(anyAppName))
	require.NoError(t, err)

	_, err = commonTestUtils.ApplyApplication(builders.
		NewRadixApplicationBuilder().
		WithAppName(anyAppName).
		WithEnvironment("dev", "master").
		WithEnvironment("prod", "release"))
	require.NoError(t, err)

	_, err = commonTestUtils.ApplyDeployment(context.Background(), builders.
		NewDeploymentBuilder().
		WithAppName(anyAppName).
		WithEnvironment("dev").
		WithImageTag("someimageindev"))
	require.NoError(t, err)

	_, err = commonTestUtils.ApplyDeployment(
		context.Background(),
		builders.
			NewDeploymentBuilder().
			WithAppName(anyAppName).
			WithEnvironment(anyOrphanedEnvironment).
			WithImageTag("someimageinfeature"))
	require.NoError(t, err)

	// Set RE statuses
	devRe, err := radix.RadixV1().RadixEnvironments().Get(context.Background(), builders.GetEnvironmentNamespace(anyAppName, "dev"), metav1.GetOptions{})
	require.NoError(t, err)
	devRe.Status.Reconciled = metav1.Now()
	_, err = radix.RadixV1().RadixEnvironments().UpdateStatus(context.Background(), devRe, metav1.UpdateOptions{})
	require.NoError(t, err)
	prodRe, err := radix.RadixV1().RadixEnvironments().Get(context.Background(), builders.GetEnvironmentNamespace(anyAppName, "prod"), metav1.GetOptions{})
	require.NoError(t, err)
	prodRe.Status.Reconciled = metav1.Time{}
	_, err = radix.RadixV1().RadixEnvironments().UpdateStatus(context.Background(), prodRe, metav1.UpdateOptions{})
	require.NoError(t, err)

	orphanedRe, _ := commonTestUtils.ApplyEnvironment(builders.
		NewEnvironmentBuilder().
		WithAppLabel().
		WithAppName(anyAppName).
		WithEnvironmentName(anyOrphanedEnvironment))
	orphanedRe.Status.Reconciled = metav1.Now()
	orphanedRe.Status.Orphaned = true
	_, err = radix.RadixV1().RadixEnvironments().Update(context.Background(), orphanedRe, metav1.UpdateOptions{})
	require.NoError(t, err)

	// Test
	responseChannel := controllerTestUtils.ExecuteRequest("GET", fmt.Sprintf("/api/v1/applications/%s", anyAppName))
	response := <-responseChannel

	application := applicationModels.Application{}
	err = controllertest.GetResponseBody(response, &application)
	require.NoError(t, err)
	assert.Equal(t, 3, len(application.Environments))

	for _, environment := range application.Environments {
		if strings.EqualFold(environment.Name, "dev") {
			assert.Equal(t, environmentModels.Consistent.String(), environment.Status)
			assert.NotNil(t, environment.ActiveDeployment)
		} else if strings.EqualFold(environment.Name, "prod") {
			assert.Equal(t, environmentModels.Pending.String(), environment.Status)
			assert.Nil(t, environment.ActiveDeployment)
		} else if strings.EqualFold(environment.Name, anyOrphanedEnvironment) {
			assert.Equal(t, environmentModels.Orphan.String(), environment.Status)
			assert.NotNil(t, environment.ActiveDeployment)
		}
	}
}

func TestUpdateApplication_DuplicateRepo_ShouldWarn(t *testing.T) {
	// Setup
	_, controllerTestUtils, _, _, _, _, _, _ := setupTest(t, true, true)

	parameters := buildApplicationRegistrationRequest(
		anApplicationRegistration().
			WithName("any-name").
			WithRepository("https://github.com/Equinor/any-repo").
			Build(),
		false,
	)

	responseChannel := controllerTestUtils.ExecuteRequestWithParameters("POST", "/api/v1/applications", parameters)
	<-responseChannel

	parameters = buildApplicationRegistrationRequest(
		anApplicationRegistration().
			WithName("any-other-name").
			WithRepository("https://github.com/Equinor/any-other-repo").
			Build(),
		false,
	)

	responseChannel = controllerTestUtils.ExecuteRequestWithParameters("POST", "/api/v1/applications", parameters)
	<-responseChannel

	// Test
	parameters = buildApplicationRegistrationRequest(
		anApplicationRegistration().
			WithName("any-other-name").
			WithRepository("https://github.com/Equinor/any-repo").
			Build(),
		false,
	)

	responseChannel = controllerTestUtils.ExecuteRequestWithParameters("PUT", fmt.Sprintf("/api/v1/applications/%s", "any-other-name"), parameters)
	response := <-responseChannel

	assert.Equal(t, http.StatusOK, response.Code)
	registrationUpsertResponse := applicationModels.ApplicationRegistrationUpsertResponse{}
	err := controllertest.GetResponseBody(response, &registrationUpsertResponse)
	require.NoError(t, err)
	assert.NotEmpty(t, registrationUpsertResponse.Warnings)
}

func TestUpdateApplication_DuplicateRepoWithAcknowledgeWarnings_ShouldSuccess(t *testing.T) {
	// Setup
	_, controllerTestUtils, _, _, _, _, _, _ := setupTest(t, true, true)

	parameters := buildApplicationRegistrationRequest(
		anApplicationRegistration().
			WithName("any-name").
			WithRepository("https://github.com/Equinor/any-repo").
			Build(),
		false,
	)

	responseChannel := controllerTestUtils.ExecuteRequestWithParameters("POST", "/api/v1/applications", parameters)
	<-responseChannel

	parameters = buildApplicationRegistrationRequest(
		anApplicationRegistration().
			WithName("any-other-name").
			WithRepository("https://github.com/Equinor/any-other-repo").
			Build(),
		false,
	)

	responseChannel = controllerTestUtils.ExecuteRequestWithParameters("POST", "/api/v1/applications", parameters)
	<-responseChannel

	// Test
	parameters = buildApplicationRegistrationRequest(
		anApplicationRegistration().
			WithName("any-other-name").
			WithRepository("https://github.com/Equinor/any-repo").
			Build(),
		true,
	)

	responseChannel = controllerTestUtils.ExecuteRequestWithParameters("PUT", fmt.Sprintf("/api/v1/applications/%s", "any-other-name"), parameters)
	response := <-responseChannel

	assert.Equal(t, http.StatusOK, response.Code)
	registrationUpsertResponse := applicationModels.ApplicationRegistrationUpsertResponse{}
	err := controllertest.GetResponseBody(response, &registrationUpsertResponse)
	require.NoError(t, err)
	assert.Empty(t, registrationUpsertResponse.Warnings)
	assert.NotNil(t, registrationUpsertResponse.ApplicationRegistration)
	assert.Equal(t, http.StatusOK, response.Code)
}

func TestUpdateApplication_MismatchingNameOrNotExists_ShouldFailAsIllegalOperation(t *testing.T) {
	// Setup
	_, controllerTestUtils, _, _, _, _, _, _ := setupTest(t, true, true)

	parameters := buildApplicationRegistrationRequest(anApplicationRegistration().WithName("any-name").Build(), false)
	responseChannel := controllerTestUtils.ExecuteRequestWithParameters("POST", "/api/v1/applications", parameters)
	<-responseChannel

	// Test
	parameters = buildApplicationRegistrationRequest(anApplicationRegistration().WithName("any-name").Build(), false)
	responseChannel = controllerTestUtils.ExecuteRequestWithParameters("PUT", fmt.Sprintf("/api/v1/applications/%s", "another-name"), parameters)
	response := <-responseChannel

	assert.Equal(t, http.StatusNotFound, response.Code)
	errorResponse, _ := controllertest.GetErrorResponse(response)
	assert.Equal(t, controllertest.AppNotFoundErrorMsg("another-name"), errorResponse.Message)

	parameters = buildApplicationRegistrationRequest(anApplicationRegistration().WithName("another-name").Build(), false)
	responseChannel = controllerTestUtils.ExecuteRequestWithParameters("PUT", fmt.Sprintf("/api/v1/applications/%s", "any-name"), parameters)
	response = <-responseChannel

	assert.Equal(t, http.StatusBadRequest, response.Code)
	errorResponse, _ = controllertest.GetErrorResponse(response)
	assert.Equal(t, "App name any-name does not correspond with application name another-name", errorResponse.Message)

	parameters = buildApplicationRegistrationRequest(anApplicationRegistration().WithName("another-name").Build(), false)
	responseChannel = controllerTestUtils.ExecuteRequestWithParameters("PUT", fmt.Sprintf("/api/v1/applications/%s", "another-name"), parameters)
	response = <-responseChannel
	assert.Equal(t, http.StatusNotFound, response.Code)
}

func TestUpdateApplication_AbleToSetAnySpecField(t *testing.T) {
	// Setup
	_, controllerTestUtils, _, _, _, _, _, _ := setupTest(t, true, true)

	builder :=
		anApplicationRegistration().
			WithName("any-name").
			WithRepository("https://github.com/Equinor/a-repo").
			WithSharedSecret("")
	responseChannel := controllerTestUtils.ExecuteRequestWithParameters("POST", "/api/v1/applications", buildApplicationRegistrationRequest(builder.Build(), false))
	<-responseChannel

	// Test Repository
	newRepository := "https://github.com/Equinor/any-repo"
	builder = builder.
		WithRepository(newRepository)

	responseChannel = controllerTestUtils.ExecuteRequestWithParameters("PUT", fmt.Sprintf("/api/v1/applications/%s", "any-name"), buildApplicationRegistrationRequest(builder.Build(), false))
	response := <-responseChannel

	applicationRegistrationUpsertResponse := applicationModels.ApplicationRegistrationUpsertResponse{}
	err := controllertest.GetResponseBody(response, &applicationRegistrationUpsertResponse)
	require.NoError(t, err)
	assert.NotEmpty(t, applicationRegistrationUpsertResponse.ApplicationRegistration)
	assert.Equal(t, newRepository, applicationRegistrationUpsertResponse.ApplicationRegistration.Repository)

	// Test SharedSecret
	newSharedSecret := "Any shared secret"
	builder = builder.
		WithSharedSecret(newSharedSecret)

	responseChannel = controllerTestUtils.ExecuteRequestWithParameters("PUT", fmt.Sprintf("/api/v1/applications/%s", "any-name"), buildApplicationRegistrationRequest(builder.Build(), false))
	response = <-responseChannel
	applicationRegistrationUpsertResponse = applicationModels.ApplicationRegistrationUpsertResponse{}
	err = controllertest.GetResponseBody(response, &applicationRegistrationUpsertResponse)
	require.NoError(t, err)
	assert.Equal(t, newSharedSecret, applicationRegistrationUpsertResponse.ApplicationRegistration.SharedSecret)

	// Test WBS
	newWbs := "new.wbs.code"
	builder = builder.
		WithWBS(newWbs)

	responseChannel = controllerTestUtils.ExecuteRequestWithParameters("PUT", fmt.Sprintf("/api/v1/applications/%s", "any-name"), buildApplicationRegistrationRequest(builder.Build(), false))
	response = <-responseChannel
	applicationRegistrationUpsertResponse = applicationModels.ApplicationRegistrationUpsertResponse{}
	err = controllertest.GetResponseBody(response, &applicationRegistrationUpsertResponse)
	require.NoError(t, err)
	assert.Equal(t, newWbs, applicationRegistrationUpsertResponse.ApplicationRegistration.WBS)

	// Test ConfigBranch
	newConfigBranch := "newcfgbranch"
	builder = builder.
		WithConfigBranch(newConfigBranch)

	responseChannel = controllerTestUtils.ExecuteRequestWithParameters("PUT", fmt.Sprintf("/api/v1/applications/%s", "any-name"), buildApplicationRegistrationRequest(builder.Build(), false))
	response = <-responseChannel
	applicationRegistrationUpsertResponse = applicationModels.ApplicationRegistrationUpsertResponse{}
	err = controllertest.GetResponseBody(response, &applicationRegistrationUpsertResponse)
	require.NoError(t, err)
	assert.Equal(t, newConfigBranch, applicationRegistrationUpsertResponse.ApplicationRegistration.ConfigBranch)

	// Test ConfigurationItem
	newConfigurationItem := "newci"
	builder = builder.
		WithConfigurationItem(newConfigurationItem)

	responseChannel = controllerTestUtils.ExecuteRequestWithParameters("PUT", fmt.Sprintf("/api/v1/applications/%s", "any-name"), buildApplicationRegistrationRequest(builder.Build(), false))
	response = <-responseChannel
	applicationRegistrationUpsertResponse = applicationModels.ApplicationRegistrationUpsertResponse{}
	err = controllertest.GetResponseBody(response, &applicationRegistrationUpsertResponse)
	require.NoError(t, err)
	assert.Equal(t, newConfigurationItem, applicationRegistrationUpsertResponse.ApplicationRegistration.ConfigurationItem)
}

func TestModifyApplication_AbleToSetField(t *testing.T) {
	// Setup
	_, controllerTestUtils, _, _, _, _, _, _ := setupTest(t, true, true)

	builder := anApplicationRegistration().
		WithName("any-name").
		WithRepository("https://github.com/Equinor/a-repo").
		WithSharedSecret("").
		WithAdGroups([]string{uuid.New().String()}).
		WithAdUsers([]string{uuid.New().String()}).
		WithReaderAdGroups([]string{uuid.New().String()}).
		WithReaderAdUsers([]string{uuid.New().String()}).
		WithOwner("AN_OWNER@equinor.com").
		WithWBS("T.O123A.AZ.45678").
		WithConfigBranch("main1").
		WithConfigurationItem("ci-initial")
	responseChannel := controllerTestUtils.ExecuteRequestWithParameters("POST", "/api/v1/applications", buildApplicationRegistrationRequest(builder.Build(), false))
	<-responseChannel

	// Test
	anyNewAdGroup := []string{uuid.New().String()}
	anyNewAdUser := []string{uuid.New().String()}
	patchRequest := applicationModels.ApplicationRegistrationPatchRequest{
		ApplicationRegistrationPatch: &applicationModels.ApplicationRegistrationPatch{
			AdGroups: &anyNewAdGroup,
			AdUsers:  &anyNewAdUser,
		},
	}

	responseChannel = controllerTestUtils.ExecuteRequestWithParameters("PATCH", fmt.Sprintf("/api/v1/applications/%s", "any-name"), patchRequest)
	response := <-responseChannel
	assert.Equal(t, http.StatusOK, response.Code)

	responseChannel = controllerTestUtils.ExecuteRequest("GET", fmt.Sprintf("/api/v1/applications/%s", "any-name"))
	response = <-responseChannel

	application := applicationModels.Application{}
	err := controllertest.GetResponseBody(response, &application)
	require.NoError(t, err)
	assert.Equal(t, anyNewAdGroup, application.Registration.AdGroups)
	assert.Equal(t, anyNewAdUser, application.Registration.AdUsers)
	assert.Equal(t, "AN_OWNER@equinor.com", application.Registration.Owner)
	assert.Equal(t, "T.O123A.AZ.45678", application.Registration.WBS)
	assert.Equal(t, "main1", application.Registration.ConfigBranch)
	assert.Equal(t, "ci-initial", application.Registration.ConfigurationItem)

	// Test
	anyNewReaderAdGroup := []string{uuid.New().String()}
	anyNewReaderAdUser := []string{uuid.New().String()}
	patchRequest = applicationModels.ApplicationRegistrationPatchRequest{
		ApplicationRegistrationPatch: &applicationModels.ApplicationRegistrationPatch{
			ReaderAdGroups: &anyNewReaderAdGroup,
			ReaderAdUsers:  &anyNewReaderAdUser,
		},
	}

	responseChannel = controllerTestUtils.ExecuteRequestWithParameters("PATCH", fmt.Sprintf("/api/v1/applications/%s", "any-name"), patchRequest)
	<-responseChannel
	assert.Equal(t, http.StatusOK, response.Code)

	responseChannel = controllerTestUtils.ExecuteRequest("GET", fmt.Sprintf("/api/v1/applications/%s", "any-name"))
	response = <-responseChannel

	assert.Equal(t, http.StatusOK, response.Code)
	err = controllertest.GetResponseBody(response, &application)
	require.NoError(t, err)
	assert.Equal(t, anyNewReaderAdGroup, application.Registration.ReaderAdGroups)
	assert.Equal(t, anyNewReaderAdUser, application.Registration.ReaderAdUsers)

	// Test
	anyNewOwner := "A_NEW_OWNER@equinor.com"
	patchRequest = applicationModels.ApplicationRegistrationPatchRequest{
		ApplicationRegistrationPatch: &applicationModels.ApplicationRegistrationPatch{
			Owner: &anyNewOwner,
		},
	}

	responseChannel = controllerTestUtils.ExecuteRequestWithParameters("PATCH", fmt.Sprintf("/api/v1/applications/%s", "any-name"), patchRequest)
	<-responseChannel

	responseChannel = controllerTestUtils.ExecuteRequest("GET", fmt.Sprintf("/api/v1/applications/%s", "any-name"))
	response = <-responseChannel

	err = controllertest.GetResponseBody(response, &application)
	require.NoError(t, err)
	assert.Equal(t, anyNewAdGroup, application.Registration.AdGroups)
	assert.Equal(t, anyNewOwner, application.Registration.Owner)

	// Test
	anyNewWBS := "A.BCD.00.999"
	patchRequest = applicationModels.ApplicationRegistrationPatchRequest{
		ApplicationRegistrationPatch: &applicationModels.ApplicationRegistrationPatch{
			WBS: &anyNewWBS,
		},
	}

	responseChannel = controllerTestUtils.ExecuteRequestWithParameters("PATCH", fmt.Sprintf("/api/v1/applications/%s", "any-name"), patchRequest)
	<-responseChannel

	responseChannel = controllerTestUtils.ExecuteRequest("GET", fmt.Sprintf("/api/v1/applications/%s", "any-name"))
	response = <-responseChannel

	err = controllertest.GetResponseBody(response, &application)
	require.NoError(t, err)
	assert.Equal(t, anyNewWBS, application.Registration.WBS)

	// Test ConfigBranch
	anyNewConfigBranch := "main2"
	patchRequest = applicationModels.ApplicationRegistrationPatchRequest{
		ApplicationRegistrationPatch: &applicationModels.ApplicationRegistrationPatch{
			ConfigBranch: &anyNewConfigBranch,
		},
	}

	responseChannel = controllerTestUtils.ExecuteRequestWithParameters("PATCH", fmt.Sprintf("/api/v1/applications/%s", "any-name"), patchRequest)
	<-responseChannel

	responseChannel = controllerTestUtils.ExecuteRequest("GET", fmt.Sprintf("/api/v1/applications/%s", "any-name"))
	response = <-responseChannel

	err = controllertest.GetResponseBody(response, &application)
	require.NoError(t, err)
	assert.Equal(t, anyNewConfigBranch, application.Registration.ConfigBranch)

	// Test ConfigurationItem
	anyNewConfigurationItem := "ci-patch"
	patchRequest = applicationModels.ApplicationRegistrationPatchRequest{
		ApplicationRegistrationPatch: &applicationModels.ApplicationRegistrationPatch{
			ConfigurationItem: &anyNewConfigurationItem,
		},
	}

	responseChannel = controllerTestUtils.ExecuteRequestWithParameters("PATCH", fmt.Sprintf("/api/v1/applications/%s", "any-name"), patchRequest)
	<-responseChannel

	responseChannel = controllerTestUtils.ExecuteRequest("GET", fmt.Sprintf("/api/v1/applications/%s", "any-name"))
	response = <-responseChannel

	err = controllertest.GetResponseBody(response, &application)
	require.NoError(t, err)
	assert.Equal(t, anyNewConfigurationItem, application.Registration.ConfigurationItem)
}

func TestModifyApplication_AbleToUpdateRepository(t *testing.T) {
	// Setup
	_, controllerTestUtils, _, _, _, _, _, _ := setupTest(t, true, true)

	builder := anApplicationRegistration().
		WithName("any-name").
		WithRepository("https://github.com/Equinor/a-repo")
	responseChannel := controllerTestUtils.ExecuteRequestWithParameters("POST", "/api/v1/applications", buildApplicationRegistrationRequest(builder.Build(), false))
	<-responseChannel

	// Test
	anyNewRepo := "https://github.com/repo/updated-version"
	patchRequest := applicationModels.ApplicationRegistrationPatchRequest{
		ApplicationRegistrationPatch: &applicationModels.ApplicationRegistrationPatch{
			Repository: &anyNewRepo,
		},
	}

	responseChannel = controllerTestUtils.ExecuteRequestWithParameters("PATCH", fmt.Sprintf("/api/v1/applications/%s", "any-name"), patchRequest)
	<-responseChannel

	responseChannel = controllerTestUtils.ExecuteRequest("GET", fmt.Sprintf("/api/v1/applications/%s", "any-name"))
	response := <-responseChannel

	application := applicationModels.Application{}
	err := controllertest.GetResponseBody(response, &application)
	require.NoError(t, err)
	assert.Equal(t, anyNewRepo, application.Registration.Repository)
}

func TestModifyApplication_ConfigBranchSetToFallbackHack(t *testing.T) {
	// Setup
	appName := "any-name"
	_, controllerTestUtils, _, radixClient, _, _, _, _ := setupTest(t, true, true)
	rr := builders.ARadixRegistration().
		WithName(appName).
		WithConfigurationItem("any").
		WithConfigBranch("")
	_, err := radixClient.RadixV1().RadixRegistrations().Create(context.Background(), rr.BuildRR(), metav1.CreateOptions{})
	require.NoError(t, err)

	// Test
	anyNewRepo := "https://github.com/repo/updated-version"
	patchRequest := applicationModels.ApplicationRegistrationPatchRequest{
		ApplicationRegistrationPatch: &applicationModels.ApplicationRegistrationPatch{
			Repository: &anyNewRepo,
		},
	}

	responseChannel := controllerTestUtils.ExecuteRequestWithParameters("PATCH", fmt.Sprintf("/api/v1/applications/%s", appName), patchRequest)
	<-responseChannel

	responseChannel = controllerTestUtils.ExecuteRequest("GET", fmt.Sprintf("/api/v1/applications/%s", appName))
	response := <-responseChannel

	application := applicationModels.Application{}
	err = controllertest.GetResponseBody(response, &application)
	require.NoError(t, err)
	assert.Equal(t, applicationconfig.ConfigBranchFallback, application.Registration.ConfigBranch)
}

func TestModifyApplication_IgnoreRequireCIValidationWhenRequiredButCurrentIsEmpty(t *testing.T) {
	// Setup
	_, controllerTestUtils, _, radixClient, _, _, _, _ := setupTest(t, true, true)

	rr, err := anApplicationRegistration().
		WithName("any-name").
		WithConfigurationItem("").
		BuildRR()
	require.NoError(t, err)
	_, err = radixClient.RadixV1().RadixRegistrations().Create(context.Background(), rr, metav1.CreateOptions{})
	require.NoError(t, err)

	// Test
	patchRequest := applicationModels.ApplicationRegistrationPatchRequest{
		ApplicationRegistrationPatch: &applicationModels.ApplicationRegistrationPatch{
			ConfigBranch: radixutils.StringPtr("dummyupdate"),
		},
	}

	responseChannel := controllerTestUtils.ExecuteRequestWithParameters("PATCH", fmt.Sprintf("/api/v1/applications/%s", "any-name"), patchRequest)
	response := <-responseChannel
	assert.Equal(t, http.StatusOK, response.Code)
}

func TestModifyApplication_IgnoreRequireADGroupValidationWhenRequiredButCurrentIsEmpty(t *testing.T) {
	// Setup
	_, controllerTestUtils, _, radixClient, _, _, _, _ := setupTest(t, true, true)

	rr, err := anApplicationRegistration().
		WithName("any-name").
		WithAdGroups(nil).
		BuildRR()
	require.NoError(t, err)
	_, err = radixClient.RadixV1().RadixRegistrations().Create(context.Background(), rr, metav1.CreateOptions{})
	require.NoError(t, err)

	// Test
	patchRequest := applicationModels.ApplicationRegistrationPatchRequest{
		ApplicationRegistrationPatch: &applicationModels.ApplicationRegistrationPatch{
			ConfigBranch: radixutils.StringPtr("dummyupdate"),
		},
	}

	responseChannel := controllerTestUtils.ExecuteRequestWithParameters("PATCH", fmt.Sprintf("/api/v1/applications/%s", "any-name"), patchRequest)
	response := <-responseChannel
	assert.Equal(t, http.StatusOK, response.Code)
}

func TestModifyApplication_UpdateADGroupValidation(t *testing.T) {
	type scenario struct {
		requireAppADGroups   bool
		name                 string
		hasAccessToAdGroups  bool
		expectedResponseCode int
		adminAdGroups        []string
	}
	scenarios := []scenario{
		{
			name:                 "Require ADGroups, has groups and has access to them",
			requireAppADGroups:   true,
			adminAdGroups:        []string{"e654757d-c789-11e8-bbad-045000000001"},
			hasAccessToAdGroups:  true,
			expectedResponseCode: http.StatusOK,
		},
		{
			name:                 "Require ADGroups, has no groups and has access to them",
			requireAppADGroups:   true,
			adminAdGroups:        []string{},
			hasAccessToAdGroups:  true,
			expectedResponseCode: http.StatusBadRequest,
		},
		{
			name:                 "Require ADGroups, has groups and has no access to them",
			requireAppADGroups:   true,
			adminAdGroups:        []string{"e654757d-c789-11e8-bbad-045000000001"},
			hasAccessToAdGroups:  false,
			expectedResponseCode: http.StatusBadRequest,
		},
		{
			name:                 "Require ADGroups, has no groups and has no access to them",
			requireAppADGroups:   true,
			adminAdGroups:        []string{},
			hasAccessToAdGroups:  false,
			expectedResponseCode: http.StatusBadRequest,
		},
		{
			name:                 "Not require ADGroups, has groups and has access to them",
			requireAppADGroups:   false,
			adminAdGroups:        []string{"e654757d-c789-11e8-bbad-045000000001"},
			hasAccessToAdGroups:  true,
			expectedResponseCode: http.StatusOK,
		},
		{
			name:                 "Not require ADGroups, has no groups and has access to them",
			requireAppADGroups:   false,
			adminAdGroups:        []string{},
			hasAccessToAdGroups:  true,
			expectedResponseCode: http.StatusOK,
		},
		{
			name:                 "Not require ADGroups, has groups and has no access to them",
			requireAppADGroups:   false,
			adminAdGroups:        []string{"e654757d-c789-11e8-bbad-045000000001"},
			hasAccessToAdGroups:  false,
			expectedResponseCode: http.StatusBadRequest,
		},
		{
			name:                 "Not require ADGroups, has no groups and has no access to them",
			requireAppADGroups:   false,
			adminAdGroups:        []string{},
			hasAccessToAdGroups:  false,
			expectedResponseCode: http.StatusOK,
		},
	}

	for _, ts := range scenarios {
		t.Run(ts.name, func(t *testing.T) {
			_, controllerTestUtils, _, radixClient, _, _, _, _ := setupTestWithFactory(t, newTestApplicationHandlerFactory(
				config.Config{RequireAppConfigurationItem: true, RequireAppADGroups: ts.requireAppADGroups},
				func(ctx context.Context, kubeClient kubernetes.Interface, namespace string, configMapName string) (bool, error) {
					return ts.hasAccessToAdGroups, nil
				},
			))

			rr, err := anApplicationRegistration().
				WithName("any-name").
				WithAdGroups([]string{"e654757d-c789-11e8-bbad-045007777777"}).
				BuildRR()
			require.NoError(t, err)
			_, err = radixClient.RadixV1().RadixRegistrations().Create(context.Background(), rr, metav1.CreateOptions{})
			require.NoError(t, err)

			// Test
			patchRequest := applicationModels.ApplicationRegistrationPatchRequest{
				ApplicationRegistrationPatch: &applicationModels.ApplicationRegistrationPatch{
					AdGroups: pointers.Ptr(ts.adminAdGroups),
				},
			}

			responseChannel := controllerTestUtils.ExecuteRequestWithParameters("PATCH", fmt.Sprintf("/api/v1/applications/%s", "any-name"), patchRequest)
			response := <-responseChannel
			assert.Equal(t, ts.expectedResponseCode, response.Code, fmt.Sprintf("Expected response code %d but got %d", ts.expectedResponseCode, response.Code))
		})
	}
}

func TestHandleTriggerPipeline_ForNonMappedAndMappedAndMagicBranchEnvironment_JobIsNotCreatedForUnmapped(t *testing.T) {
	// Setup
	commonTestUtils, controllerTestUtils, _, _, _, _, _, _ := setupTest(t, true, true)
	anyAppName := "any-app"
	configBranch := "magic"

	rr := builders.ARadixRegistration().WithConfigBranch(configBranch).WithAdGroups([]string{"adminGroup"})
	_, err := commonTestUtils.ApplyApplication(builders.
		ARadixApplication().
		WithRadixRegistration(rr).
		WithAppName(anyAppName).
		WithEnvironment("dev", "dev").
		WithEnvironment("prod", "release"),
	)
	require.NoError(t, err)

	// Test
	unmappedBranch := "feature"

	parameters := applicationModels.PipelineParametersBuild{Branch: unmappedBranch}
	responseChannel := controllerTestUtils.ExecuteRequestWithParameters("POST", fmt.Sprintf("/api/v1/applications/%s/pipelines/%s", anyAppName, v1.BuildDeploy), parameters)
	response := <-responseChannel

	assert.Equal(t, http.StatusBadRequest, response.Code)
	errorResponse, _ := controllertest.GetErrorResponse(response)
	expectedError := applicationModels.UnmatchedBranchToEnvironment(unmappedBranch)
	assert.Equal(t, (expectedError.(*radixhttp.Error)).Message, errorResponse.Message)

	// Mapped branch should start job
	parameters = applicationModels.PipelineParametersBuild{Branch: "dev"}
	responseChannel = controllerTestUtils.ExecuteRequestWithParameters("POST", fmt.Sprintf("/api/v1/applications/%s/pipelines/%s", anyAppName, v1.BuildDeploy), parameters)
	response = <-responseChannel

	assert.Equal(t, http.StatusOK, response.Code)

	// Magic branch should start job, even if it is not mapped
	parameters = applicationModels.PipelineParametersBuild{Branch: configBranch}
	responseChannel = controllerTestUtils.ExecuteRequestWithParameters("POST", fmt.Sprintf("/api/v1/applications/%s/pipelines/%s", anyAppName, v1.BuildDeploy), parameters)
	response = <-responseChannel

	assert.Equal(t, http.StatusOK, response.Code)
}

func TestHandleTriggerPipeline_ExistingAndNonExistingApplication_JobIsCreatedForExisting(t *testing.T) {
	// Setup
	_, controllerTestUtils, _, _, _, _, _, _ := setupTest(t, true, true)

	registerAppParam := buildApplicationRegistrationRequest(
		anApplicationRegistration().
			WithName("any-app").
			WithConfigBranch("maincfg").
			Build(),
		false,
	)
	responseChannel := controllerTestUtils.ExecuteRequestWithParameters("POST", "/api/v1/applications", registerAppParam)
	<-responseChannel

	// Test
	const pushCommitID = "4faca8595c5283a9d0f17a623b9255a0d9866a2e"

	parameters := applicationModels.PipelineParametersBuild{Branch: "master", CommitID: pushCommitID}
	responseChannel = controllerTestUtils.ExecuteRequestWithParameters("POST", fmt.Sprintf("/api/v1/applications/%s/pipelines/%s", "another-app", v1.BuildDeploy), parameters)
	response := <-responseChannel

	assert.Equal(t, http.StatusNotFound, response.Code)
	errorResponse, _ := controllertest.GetErrorResponse(response)
	assert.Equal(t, controllertest.AppNotFoundErrorMsg("another-app"), errorResponse.Message)

	parameters = applicationModels.PipelineParametersBuild{Branch: "", CommitID: pushCommitID}
	responseChannel = controllerTestUtils.ExecuteRequestWithParameters("POST", fmt.Sprintf("/api/v1/applications/%s/pipelines/%s", "any-app", v1.BuildDeploy), parameters)
	response = <-responseChannel

	assert.Equal(t, http.StatusBadRequest, response.Code)
	errorResponse, _ = controllertest.GetErrorResponse(response)
	expectedError := applicationModels.AppNameAndBranchAreRequiredForStartingPipeline()
	assert.Equal(t, (expectedError.(*radixhttp.Error)).Message, errorResponse.Message)

	parameters = applicationModels.PipelineParametersBuild{Branch: "maincfg", CommitID: pushCommitID}
	responseChannel = controllerTestUtils.ExecuteRequestWithParameters("POST", fmt.Sprintf("/api/v1/applications/%s/pipelines/%s", "any-app", v1.BuildDeploy), parameters)
	response = <-responseChannel
	assert.Equal(t, http.StatusOK, response.Code)

	jobSummary := jobModels.JobSummary{}
	err := controllertest.GetResponseBody(response, &jobSummary)
	require.NoError(t, err)
	assert.Equal(t, "any-app", jobSummary.AppName)
	assert.Equal(t, "maincfg", jobSummary.Branch)
	assert.Equal(t, pushCommitID, jobSummary.CommitID)
}

func TestHandleTriggerPipeline_Deploy_JobHasCorrectParameters(t *testing.T) {
	appName := "an-app"

	type scenario struct {
		name                  string
		params                applicationModels.PipelineParametersDeploy
		expectedToEnvironment string
		expectedImageTagNames map[string]string
	}

	scenarios := []scenario{
		{
			name:                  "only target environment",
			params:                applicationModels.PipelineParametersDeploy{ToEnvironment: "target"},
			expectedToEnvironment: "target",
		},
		{
			name:                  "target environment with image tags",
			params:                applicationModels.PipelineParametersDeploy{ToEnvironment: "target", ImageTagNames: map[string]string{"component1": "tag1", "component2": "tag22"}},
			expectedToEnvironment: "target",
			expectedImageTagNames: map[string]string{"component1": "tag1", "component2": "tag22"},
		},
	}

	for _, ts := range scenarios {
		t.Run(ts.name, func(t *testing.T) {
			_, controllerTestUtils, _, radixclient, _, _, _, _ := setupTest(t, true, true)
			registerAppParam := buildApplicationRegistrationRequest(anApplicationRegistration().WithName(appName).Build(), false)
			<-controllerTestUtils.ExecuteRequestWithParameters("POST", "/api/v1/applications", registerAppParam)
			responseChannel := controllerTestUtils.ExecuteRequestWithParameters("POST", fmt.Sprintf("/api/v1/applications/%s/pipelines/%s", appName, v1.Deploy), ts.params)
			<-responseChannel

			appNamespace := fmt.Sprintf("%s-app", appName)
			jobs, _ := getJobsInNamespace(radixclient, appNamespace)

			assert.Equal(t, ts.expectedToEnvironment, jobs[0].Spec.Deploy.ToEnvironment)
			assert.Equal(t, ts.expectedImageTagNames, jobs[0].Spec.Deploy.ImageTagNames)
		})
	}
}

func TestHandleTriggerPipeline_Promote_JobHasCorrectParameters(t *testing.T) {

	const (
		appName         = "an-app"
		commitId        = "475f241c-478b-49da-adfb-3c336aaab8d2"
		deploymentName  = "a-deployment"
		fromEnvironment = "origin"
		toEnvironment   = "target"
	)

	type scenario struct {
		name                      string
		existingDeploymentName    string
		requestedDeploymentName   string
		expectedDeploymentName    string
		expectedResponseBodyError string
		expectedResponseCode      int
	}
	scenarios := []scenario{
		{
			name:                    "existing full deployment name",
			existingDeploymentName:  "abc-deployment",
			requestedDeploymentName: "abc-deployment",
			expectedDeploymentName:  "abc-deployment",
			expectedResponseCode:    200,
		},
		{
			name:                    "existing short deployment name",
			existingDeploymentName:  "abc-deployment",
			requestedDeploymentName: "deployment",
			expectedDeploymentName:  "abc-deployment",
			expectedResponseCode:    200,
		},
		{
			name:                      "non existing short deployment name",
			existingDeploymentName:    "abc-deployment",
			requestedDeploymentName:   "other-name",
			expectedDeploymentName:    "",
			expectedResponseBodyError: "invalid or not existing deployment name",
			expectedResponseCode:      400,
		},
	}

	for _, ts := range scenarios {
		t.Run(ts.name, func(t *testing.T) {
			commonTestUtils, controllerTestUtils, _, radixclient, _, _, _, _ := setupTest(t, true, true)
			_, err := commonTestUtils.ApplyDeployment(
				context.Background(),
				builders.
					ARadixDeployment().
					WithAppName(appName).
					WithDeploymentName(ts.existingDeploymentName).
					WithEnvironment(fromEnvironment).
					WithLabel(kube.RadixCommitLabel, commitId).
					WithCondition(v1.DeploymentInactive))
			require.NoError(t, err)

			parameters := applicationModels.PipelineParametersPromote{
				FromEnvironment: fromEnvironment,
				ToEnvironment:   toEnvironment,
				DeploymentName:  ts.requestedDeploymentName,
			}

			registerAppParam := buildApplicationRegistrationRequest(anApplicationRegistration().WithName(appName).Build(), false)
			<-controllerTestUtils.ExecuteRequestWithParameters("POST", "/api/v1/applications", registerAppParam)
			responseChannel := controllerTestUtils.ExecuteRequestWithParameters("POST", fmt.Sprintf("/api/v1/applications/%s/pipelines/%s", appName, v1.Promote), parameters)
			response := <-responseChannel
			assert.Equal(t, ts.expectedResponseCode, response.Code)
			if ts.expectedResponseCode != 200 {
				assert.NotNil(t, response.Body, "Empty respond body")
				type RespondBody struct {
					Type    string `json:"type"`
					Message string `json:"message"`
					Error   string `json:"error"`
				}
				body := RespondBody{}
				err = json.Unmarshal(response.Body.Bytes(), &body)
				require.NoError(t, err)
				require.Equal(t, ts.expectedResponseBodyError, body.Error, "invalid respond error")

			} else {
				appNamespace := fmt.Sprintf("%s-app", appName)
				jobs, err := getJobsInNamespace(radixclient, appNamespace)
				require.NoError(t, err)
				require.Len(t, jobs, 1)
				assert.Equal(t, jobs[0].Spec.Promote.FromEnvironment, fromEnvironment)
				assert.Equal(t, jobs[0].Spec.Promote.ToEnvironment, toEnvironment)
				assert.Equal(t, ts.expectedDeploymentName, jobs[0].Spec.Promote.DeploymentName)
				assert.Equal(t, jobs[0].Spec.Promote.CommitID, commitId)
			}
		})
	}
}

func TestDeleteApplication_ApplicationIsDeleted(t *testing.T) {
	// Setup
	_, controllerTestUtils, _, _, _, _, _, _ := setupTest(t, true, true)

	parameters := buildApplicationRegistrationRequest(
		anApplicationRegistration().
			WithName("any-name").
			Build(),
		false,
	)

	responseChannel := controllerTestUtils.ExecuteRequestWithParameters("POST", "/api/v1/applications", parameters)
	<-responseChannel

	// Test
	responseChannel = controllerTestUtils.ExecuteRequest("DELETE", fmt.Sprintf("/api/v1/applications/%s", "any-non-existing"))
	response := <-responseChannel
	assert.Equal(t, http.StatusNotFound, response.Code)

	responseChannel = controllerTestUtils.ExecuteRequest("DELETE", fmt.Sprintf("/api/v1/applications/%s", "any-name"))
	response = <-responseChannel
	assert.Equal(t, http.StatusOK, response.Code)

	// Application should no longer exist
	responseChannel = controllerTestUtils.ExecuteRequest("DELETE", fmt.Sprintf("/api/v1/applications/%s", "any-name"))
	response = <-responseChannel
	assert.Equal(t, http.StatusNotFound, response.Code)
}

func TestGetApplication_WithAppAlias_ContainsAppAlias(t *testing.T) {
	// Setup
	commonTestUtils, controllerTestUtils, client, radixclient, kedaClient, promClient, secretproviderclient, certClient := setupTest(t, true, true)
	err := utils.ApplyDeploymentWithSync(client, radixclient, kedaClient, promClient, commonTestUtils, secretproviderclient, certClient, builders.ARadixDeployment().
		WithAppName("any-app").
		WithEnvironment("prod").
		WithComponents(
			builders.NewDeployComponentBuilder().
				WithName("frontend").
				WithPort("http", 8080).
				WithPublicPort("http").
				WithDNSAppAlias(true),
			builders.NewDeployComponentBuilder().
				WithName("backend")))
	require.NoError(t, err)

	// Test
	responseChannel := controllerTestUtils.ExecuteRequest("GET", fmt.Sprintf("/api/v1/applications/%s", "any-app"))
	response := <-responseChannel

	application := applicationModels.Application{}
	err = controllertest.GetResponseBody(response, &application)
	require.NoError(t, err)

	assert.NotNil(t, application.AppAlias)
	assert.Equal(t, "frontend", application.AppAlias.ComponentName)
	assert.Equal(t, "prod", application.AppAlias.EnvironmentName)
	assert.Equal(t, fmt.Sprintf("%s.%s", "any-app", appAliasDNSZone), application.AppAlias.URL)
}

func TestListPipeline_ReturnsAvailablePipelines(t *testing.T) {
	supportedPipelines := jobPipeline.GetSupportedPipelines()

	// Setup
	commonTestUtils, controllerTestUtils, _, _, _, _, _, _ := setupTest(t, true, true)
	_, err := commonTestUtils.ApplyRegistration(builders.ARadixRegistration().
		WithName("some-app").
		WithPublicKey("some-public-key").
		WithPrivateKey("some-private-key"))
	require.NoError(t, err)

	// Test
	responseChannel := controllerTestUtils.ExecuteRequest("GET", fmt.Sprintf("/api/v1/applications/%s/pipelines", "some-app"))
	response := <-responseChannel

	pipelines := make([]string, 0)
	err = controllertest.GetResponseBody(response, &pipelines)
	require.NoError(t, err)
	assert.Equal(t, len(supportedPipelines), len(pipelines))
}

func TestRegenerateDeployKey_WhenApplicationNotExist_Fail(t *testing.T) {
	// Setup
	_, controllerTestUtils, _, _, _, _, _, _ := setupTest(t, true, true)

	// Test
	parameters := buildApplicationRegistrationRequest(
		anApplicationRegistration().
			WithName("any-name").
			WithRepository("https://github.com/Equinor/any-repo").
			Build(),
		false,
	)

	appResponseChannel := controllerTestUtils.ExecuteRequestWithParameters("POST", "/api/v1/applications", parameters)
	<-appResponseChannel

	regenerateParameters := &applicationModels.RegenerateDeployKeyAndSecretData{SharedSecret: "new shared secret"}
	appName := "any-non-existing-name"
	responseChannel := controllerTestUtils.ExecuteRequestWithParameters("POST", fmt.Sprintf("/api/v1/applications/%s/regenerate-deploy-key", appName), regenerateParameters)
	response := <-responseChannel

	deployKeyAndSecret := applicationModels.DeployKeyAndSecret{}
	err := controllertest.GetResponseBody(response, &deployKeyAndSecret)
	require.NoError(t, err)
	assert.Equal(t, http.StatusNotFound, response.Code)
	assert.Empty(t, deployKeyAndSecret.PublicDeployKey)
	assert.Empty(t, deployKeyAndSecret.SharedSecret)
}

func TestRegenerateDeployKey_NoSecretInParam_SecretIsReCreated(t *testing.T) {
	// Setup
	commonTestUtils, controllerTestUtils, kubeUtil, radixClient, kedaClient, _, _, _ := setupTest(t, true, true)
	appName := "any-name"
	rrBuilder := builders.ARadixRegistration().WithName(appName).WithCloneURL("git@github.com:Equinor/my-app.git")

	// Creating RR and syncing it
	err := utils.ApplyRegistrationWithSync(kubeUtil, radixClient, kedaClient, commonTestUtils, rrBuilder)
	require.NoError(t, err)

	// Check that secret has been created
	firstSecret, err := kubeUtil.CoreV1().Secrets(builders.GetAppNamespace(appName)).Get(context.Background(), defaults.GitPrivateKeySecretName, metav1.GetOptions{})
	require.NoError(t, err)
	assert.GreaterOrEqual(t, len(firstSecret.Data[defaults.GitPrivateKeySecretKey]), 1)

	// calling regenerate-deploy-key in order to delete secret
	regenerateParameters := &applicationModels.RegenerateDeployKeyAndSecretData{SharedSecret: "new shared secret"}
	responseChannel := controllerTestUtils.ExecuteRequestWithParameters("POST", fmt.Sprintf("/api/v1/applications/%s/regenerate-deploy-key", appName), regenerateParameters)
	response := <-responseChannel
	assert.Equal(t, http.StatusNoContent, response.Code)

	// forcing resync of RR
	err = utils.ApplyRegistrationWithSync(kubeUtil, radixClient, kedaClient, commonTestUtils, rrBuilder)
	require.NoError(t, err)

	// Check that secret has been re-created and is different from first secret
	secondSecret, err := kubeUtil.CoreV1().Secrets(builders.GetAppNamespace(appName)).Get(context.Background(), defaults.GitPrivateKeySecretName, metav1.GetOptions{})
	assert.NoError(t, err)
	assert.GreaterOrEqual(t, len(secondSecret.Data[defaults.GitPrivateKeySecretKey]), 1)
	assert.NotEqual(t, firstSecret.Data[defaults.GitPrivateKeySecretKey], secondSecret.Data[defaults.GitPrivateKeySecretKey])
}

func TestRegenerateDeployKey_PrivateKeyInParam_SavedPrivateKeyIsEqualToWebParam(t *testing.T) {
	// Setup
	commonTestUtils, controllerTestUtils, kubeUtil, radixClient, kedaClient, _, _, _ := setupTest(t, true, true)
	appName := "any-name"
	rrBuilder := builders.ARadixRegistration().WithName(appName).WithCloneURL("git@github.com:Equinor/my-app.git")

	// Creating RR and syncing it
	err := utils.ApplyRegistrationWithSync(kubeUtil, radixClient, kedaClient, commonTestUtils, rrBuilder)
	require.NoError(t, err)

	// make some valid private key
	deployKey, err := builders.GenerateDeployKey()
	assert.NoError(t, err)

	// calling regenerate-deploy-key in order to set secret
	regenerateParameters := &applicationModels.RegenerateDeployKeyAndSecretData{SharedSecret: "new shared secret", PrivateKey: deployKey.PrivateKey}
	responseChannel := controllerTestUtils.ExecuteRequestWithParameters("POST", fmt.Sprintf("/api/v1/applications/%s/regenerate-deploy-key", appName), regenerateParameters)
	response := <-responseChannel
	assert.Equal(t, http.StatusNoContent, response.Code)

	// forcing resync of RR
	err = utils.ApplyRegistrationWithSync(kubeUtil, radixClient, kedaClient, commonTestUtils, rrBuilder)
	require.NoError(t, err)

	// Check that secret has been re-created and is equal to the one in the web parameter
	secret, err := kubeUtil.CoreV1().Secrets(builders.GetAppNamespace(appName)).Get(context.Background(), defaults.GitPrivateKeySecretName, metav1.GetOptions{})
	assert.NoError(t, err)
	assert.Equal(t, deployKey.PrivateKey, string(secret.Data[defaults.GitPrivateKeySecretKey]))
}

func TestRegenerateDeployKey_InvalidKeyInParam_ErrorIsReturned(t *testing.T) {
	// Setup
	commonTestUtils, controllerTestUtils, kubeUtil, radixClient, kedaClient, _, _, _ := setupTest(t, true, true)
	appName := "any-name"
	rrBuilder := builders.ARadixRegistration().WithName(appName).WithCloneURL("git@github.com:Equinor/my-app.git")

	// Creating RR and syncing it
	err := utils.ApplyRegistrationWithSync(kubeUtil, radixClient, kedaClient, commonTestUtils, rrBuilder)
	require.NoError(t, err)

	// calling regenerate-deploy-key with invalid private key, expecting error
	regenerateParameters := &applicationModels.RegenerateDeployKeyAndSecretData{SharedSecret: "new shared secret", PrivateKey: "invalid key"}
	responseChannel := controllerTestUtils.ExecuteRequestWithParameters("POST", fmt.Sprintf("/api/v1/applications/%s/regenerate-deploy-key", appName), regenerateParameters)
	response := <-responseChannel
	assert.Equal(t, http.StatusBadRequest, response.Code)
}

func Test_GetUsedResources(t *testing.T) {
	const (
		appName1       = "app-1"
		envName1       = "prod"
		componentName1 = "component1"
	)

	type expectedArgs struct {
		environment string
		component   string
		duration    string
		since       string
	}

	type scenario struct {
		name                       string
		expectedUsedResources      *applicationModels.UsedResources
		expectedError              error
		queryString                string
		expectedArgs               expectedArgs
		expectedUsedResourcesError error
	}

	scenarios := []scenario{
		{
			name:                  "Get used resources",
			expectedUsedResources: getTestUsedResources(),
			expectedArgs:          expectedArgs{},
		},
		{
			name:                  "Get used resources with arguments",
			queryString:           "?environment=prod&component=component1&duration=10d&since=2w",
			expectedUsedResources: getTestUsedResources(),
			expectedArgs: expectedArgs{
				environment: envName1,
				component:   componentName1,
				duration:    "10d",
				since:       "2w",
			},
		},
		{
			name:                       "UsedResources returns an error",
			expectedUsedResources:      getTestUsedResources(),
			expectedUsedResourcesError: errors.New("error-123"),
			expectedError:              errors.New("Error: error-123"),
		},
	}

	for _, ts := range scenarios {
		t.Run(ts.name, func(t *testing.T) {
			commonTestUtils, _, kubeClient, radixClient, kedaClient, _, secretProviderClient, certClient := setupTest(t, true, true)
			_, err := commonTestUtils.ApplyRegistration(builders.ARadixRegistration().WithName(appName1))
			require.NoError(t, err)

			mockHandlerModifier := func(handler *metricsMock.MockPrometheusHandler) {
				args := ts.expectedArgs
				handler.EXPECT().GetUsedResources(gomock.Any(), radixClient, appName1, args.environment, args.component, args.duration, args.since).
					Times(1).
					Return(ts.expectedUsedResources, ts.expectedUsedResourcesError)
			}
			prometheusHandlerMock := createPrometheusHandlerMock(t, radixClient, &mockHandlerModifier)
			controllerTestUtils := controllertest.NewTestUtils(kubeClient, radixClient, kedaClient, secretProviderClient, certClient, NewApplicationController(func(_ context.Context, _ kubernetes.Interface, _ v1.RadixRegistration) (bool, error) {
				return true, nil
			}, newTestApplicationHandlerFactory(ApplicationHandlerConfig{RequireAppConfigurationItem: true, RequireAppADGroups: true},
				func(ctx context.Context, kubeClient kubernetes.Interface, namespace string, configMapName string) (bool, error) {
					return true, nil
				}), prometheusHandlerMock))

			responseChannel := controllerTestUtils.ExecuteRequest("GET", fmt.Sprintf("/api/v1/applications/%s/resources%s", appName1, ts.queryString))
			response := <-responseChannel
			if ts.expectedError != nil {
				assert.Equal(t, http.StatusBadRequest, response.Code)
				errorResponse, _ := controllertest.GetErrorResponse(response)
				assert.Equal(t, ts.expectedError.Error(), errorResponse.Message)
				return
			}
			assert.Equal(t, http.StatusOK, response.Code)
			actualUsedResources := &applicationModels.UsedResources{}
			err = controllertest.GetResponseBody(response, &actualUsedResources)
			require.NoError(t, err)
			assert.Equal(t, ts.expectedUsedResources, actualUsedResources)
		})
	}
}

func getTestUsedResources() *applicationModels.UsedResources {
	return &applicationModels.UsedResources{
		From: radixutils.FormatTimestamp(time.Now().Add(time.Minute * -10)),
		To:   radixutils.FormatTimestamp(time.Now()),
		CPU: &applicationModels.UsedResource{
			Min: pointers.Ptr(1.1),
			Max: pointers.Ptr(10.12),
			Avg: pointers.Ptr(5.56),
		},
		Memory: &applicationModels.UsedResource{
			Min: pointers.Ptr(100.1),
			Max: pointers.Ptr(1000.12),
			Avg: pointers.Ptr(500.56),
		},
		Warnings: []string{"warning1", "warning2"},
	}
}

func createRadixJob(commonTestUtils *commontest.Utils, appName, jobName string, started time.Time) error {
	_, err := commonTestUtils.ApplyJob(
		builders.ARadixBuildDeployJob().
			WithAppName(appName).
			WithJobName(jobName).
			WithStatus(builders.NewJobStatusBuilder().
				WithCondition(v1.JobSucceeded).
				WithStarted(started.UTC()).
				WithSteps(
					builders.ACloneConfigStep().
						WithCondition(v1.JobSucceeded).
						WithStarted(started.UTC()).
						WithEnded(started.Add(time.Second*time.Duration(100))),
					builders.ARadixPipelineStep().
						WithCondition(v1.JobRunning).
						WithStarted(started.UTC()).
						WithEnded(started.Add(time.Second*time.Duration(100))))))
	return err
}

func getJobsInNamespace(radixclient *radixfake.Clientset, appNamespace string) ([]v1.RadixJob, error) {
	jobs, err := radixclient.RadixV1().RadixJobs(appNamespace).List(context.Background(), metav1.ListOptions{})
	if err != nil {
		return nil, err
	}
	return jobs.Items, nil
}

// anApplicationRegistration Constructor for application builder with test values
func anApplicationRegistration() applicationModels.ApplicationRegistrationBuilder {
	return applicationModels.NewApplicationRegistrationBuilder().
		WithName("my-app").
		WithRepository("https://github.com/Equinor/my-app").
		WithSharedSecret("AnySharedSecret").
		WithAdGroups([]string{"a6a3b81b-34gd-sfsf-saf2-7986371ea35f"}).
		WithReaderAdGroups([]string{"40e794dc-244c-4d0a-9f29-55fda1fe3972"}).
		WithCreator("a_test_user@equinor.com").
		WithConfigurationItem("2b0781a7db131784551ea1ea4b9619c9").
		WithConfigBranch("main")
}

func buildApplicationRegistrationRequest(applicationRegistration applicationModels.ApplicationRegistration, acknowledgeWarnings bool) *applicationModels.ApplicationRegistrationRequest {
	return &applicationModels.ApplicationRegistrationRequest{
		ApplicationRegistration: &applicationRegistration,
		AcknowledgeWarnings:     acknowledgeWarnings,
	}
}

type testApplicationHandlerFactory struct {
	config                  config.Config
	hasAccessToGetConfigMap HasAccessToGetConfigMapFunc
}

func newTestApplicationHandlerFactory(config config.Config, hasAccessToGetConfigMap HasAccessToGetConfigMapFunc) *testApplicationHandlerFactory {
	return &testApplicationHandlerFactory{
		config:                  config,
		hasAccessToGetConfigMap: hasAccessToGetConfigMap,
	}
}

// Create creates a new ApplicationHandler
func (f *testApplicationHandlerFactory) Create(accounts models.Accounts) ApplicationHandler {
	return NewApplicationHandler(accounts, f.config, f.hasAccessToGetConfigMap)
}<|MERGE_RESOLUTION|>--- conflicted
+++ resolved
@@ -89,19 +89,11 @@
 		kedaClient,
 		secretproviderclient,
 		certClient,
-<<<<<<< HEAD
 		mockValidator,
 		NewApplicationController(
 			func(_ context.Context, _ kubernetes.Interface, _ v1.RadixRegistration) (bool, error) {
-				return true, nil
-			},
-			handlerFactory,
-		),
-=======
-		NewApplicationController(func(_ context.Context, _ kubernetes.Interface, _ v1.RadixRegistration) (bool, error) {
 			return true, nil
 		}, handlerFactory, prometheusHandlerMock),
->>>>>>> 4ce43bb2
 	)
 
 	return &commonTestUtils, &controllerTestUtils, kubeclient, radixclient, kedaClient, prometheusclient, secretproviderclient, certClient
@@ -129,35 +121,23 @@
 	require.NoError(t, err)
 
 	t.Run("no access", func(t *testing.T) {
-<<<<<<< HEAD
+		prometheusHandlerMock := createPrometheusHandlerMock(t, radixclient, nil)
 		mockValidator := authnmock.NewMockValidatorInterface(gomock.NewController(t))
 		mockValidator.EXPECT().ValidateToken(gomock.Any(), gomock.Any()).AnyTimes().Return(controllertest.NewTestPrincipal(), nil)
-=======
-		prometheusHandlerMock := createPrometheusHandlerMock(t, radixclient, nil)
->>>>>>> 4ce43bb2
 		controllerTestUtils := controllertest.NewTestUtils(
 			kubeclient,
 			radixclient,
 			kedaClient,
 			secretproviderclient,
 			certClient,
-<<<<<<< HEAD
 			mockValidator,
 			NewApplicationController(
 				func(_ context.Context, _ kubernetes.Interface, _ v1.RadixRegistration) (bool, error) {
-					return false, nil
+				return false, nil
 				}, newTestApplicationHandlerFactory(config.Config{RequireAppConfigurationItem: true, RequireAppADGroups: true},
-					func(ctx context.Context, kubeClient kubernetes.Interface, namespace string, configMapName string) (bool, error) {
-						return true, nil
-					})))
-=======
-			NewApplicationController(func(_ context.Context, _ kubernetes.Interface, _ v1.RadixRegistration) (bool, error) {
-				return false, nil
-			}, newTestApplicationHandlerFactory(ApplicationHandlerConfig{RequireAppConfigurationItem: true, RequireAppADGroups: true},
 				func(ctx context.Context, kubeClient kubernetes.Interface, namespace string, configMapName string) (bool, error) {
 					return true, nil
 				}), prometheusHandlerMock))
->>>>>>> 4ce43bb2
 		responseChannel := controllerTestUtils.ExecuteRequest("GET", "/api/v1/applications")
 		response := <-responseChannel
 
@@ -168,26 +148,16 @@
 	})
 
 	t.Run("access to single app", func(t *testing.T) {
-<<<<<<< HEAD
+		prometheusHandlerMock := createPrometheusHandlerMock(t, radixclient, nil)
 		mockValidator := authnmock.NewMockValidatorInterface(gomock.NewController(t))
 		mockValidator.EXPECT().ValidateToken(gomock.Any(), gomock.Any()).AnyTimes().Return(controllertest.NewTestPrincipal(), nil)
 		controllerTestUtils := controllertest.NewTestUtils(kubeclient, radixclient, kedaClient, secretproviderclient, certClient, mockValidator, NewApplicationController(
 			func(_ context.Context, _ kubernetes.Interface, rr v1.RadixRegistration) (bool, error) {
-				return rr.GetName() == "my-second-app", nil
+			return rr.GetName() == "my-second-app", nil
 			}, newTestApplicationHandlerFactory(config.Config{RequireAppConfigurationItem: true, RequireAppADGroups: true},
-				func(ctx context.Context, kubeClient kubernetes.Interface, namespace string, configMapName string) (bool, error) {
-					return true, nil
-				})),
-		)
-=======
-		prometheusHandlerMock := createPrometheusHandlerMock(t, radixclient, nil)
-		controllerTestUtils := controllertest.NewTestUtils(kubeclient, radixclient, kedaClient, secretproviderclient, certClient, NewApplicationController(func(_ context.Context, _ kubernetes.Interface, rr v1.RadixRegistration) (bool, error) {
-			return rr.GetName() == "my-second-app", nil
-		}, newTestApplicationHandlerFactory(ApplicationHandlerConfig{RequireAppConfigurationItem: true, RequireAppADGroups: true},
 			func(ctx context.Context, kubeClient kubernetes.Interface, namespace string, configMapName string) (bool, error) {
 				return true, nil
-			}), prometheusHandlerMock))
->>>>>>> 4ce43bb2
+				}), prometheusHandlerMock))
 		responseChannel := controllerTestUtils.ExecuteRequest("GET", "/api/v1/applications")
 		response := <-responseChannel
 
@@ -198,25 +168,16 @@
 	})
 
 	t.Run("access to all app", func(t *testing.T) {
-<<<<<<< HEAD
+		prometheusHandlerMock := createPrometheusHandlerMock(t, radixclient, nil)
 		mockValidator := authnmock.NewMockValidatorInterface(gomock.NewController(t))
 		mockValidator.EXPECT().ValidateToken(gomock.Any(), gomock.Any()).AnyTimes().Return(controllertest.NewTestPrincipal(), nil)
 		controllerTestUtils := controllertest.NewTestUtils(kubeclient, radixclient, kedaClient, secretproviderclient, certClient, mockValidator, NewApplicationController(
 			func(_ context.Context, _ kubernetes.Interface, _ v1.RadixRegistration) (bool, error) {
-				return true, nil
+			return true, nil
 			}, newTestApplicationHandlerFactory(config.Config{RequireAppConfigurationItem: true, RequireAppADGroups: true},
-				func(ctx context.Context, kubeClient kubernetes.Interface, namespace string, configMapName string) (bool, error) {
-					return true, nil
-				})))
-=======
-		prometheusHandlerMock := createPrometheusHandlerMock(t, radixclient, nil)
-		controllerTestUtils := controllertest.NewTestUtils(kubeclient, radixclient, kedaClient, secretproviderclient, certClient, NewApplicationController(func(_ context.Context, _ kubernetes.Interface, _ v1.RadixRegistration) (bool, error) {
-			return true, nil
-		}, newTestApplicationHandlerFactory(ApplicationHandlerConfig{RequireAppConfigurationItem: true, RequireAppADGroups: true},
 			func(ctx context.Context, kubeClient kubernetes.Interface, namespace string, configMapName string) (bool, error) {
 				return true, nil
 			}), prometheusHandlerMock))
->>>>>>> 4ce43bb2
 		responseChannel := controllerTestUtils.ExecuteRequest("GET", "/api/v1/applications")
 		response := <-responseChannel
 
@@ -291,25 +252,16 @@
 	)
 	require.NoError(t, err)
 
-<<<<<<< HEAD
+	prometheusHandlerMock := createPrometheusHandlerMock(t, radixclient, nil)
 	mockValidator := authnmock.NewMockValidatorInterface(gomock.NewController(t))
 	mockValidator.EXPECT().ValidateToken(gomock.Any(), gomock.Any()).AnyTimes().Return(controllertest.NewTestPrincipal(), nil)
 	controllerTestUtils := controllertest.NewTestUtils(kubeclient, radixclient, kedaClient, secretproviderclient, certClient, mockValidator, NewApplicationController(
 		func(_ context.Context, _ kubernetes.Interface, _ v1.RadixRegistration) (bool, error) {
-			return true, nil
+		return true, nil
 		}, newTestApplicationHandlerFactory(config.Config{RequireAppConfigurationItem: true, RequireAppADGroups: true},
-			func(ctx context.Context, kubeClient kubernetes.Interface, namespace string, configMapName string) (bool, error) {
-				return true, nil
-			})))
-=======
-	prometheusHandlerMock := createPrometheusHandlerMock(t, radixclient, nil)
-	controllerTestUtils := controllertest.NewTestUtils(kubeclient, radixclient, kedaClient, secretproviderclient, certClient, NewApplicationController(func(_ context.Context, _ kubernetes.Interface, _ v1.RadixRegistration) (bool, error) {
-		return true, nil
-	}, newTestApplicationHandlerFactory(ApplicationHandlerConfig{RequireAppConfigurationItem: true, RequireAppADGroups: true},
 		func(ctx context.Context, kubeClient kubernetes.Interface, namespace string, configMapName string) (bool, error) {
 			return true, nil
 		}), prometheusHandlerMock))
->>>>>>> 4ce43bb2
 
 	// Tests
 	t.Run("search for "+appNames[0], func(t *testing.T) {
@@ -385,25 +337,16 @@
 	})
 
 	t.Run("search for "+appNames[0]+" - no access", func(t *testing.T) {
-<<<<<<< HEAD
+		prometheusHandlerMock := createPrometheusHandlerMock(t, radixclient, nil)
 		mockValidator := authnmock.NewMockValidatorInterface(gomock.NewController(t))
 		mockValidator.EXPECT().ValidateToken(gomock.Any(), gomock.Any()).AnyTimes().Return(controllertest.NewTestPrincipal(), nil)
 		controllerTestUtils := controllertest.NewTestUtils(kubeclient, radixclient, kedaClient, secretproviderclient, certClient, mockValidator, NewApplicationController(
 			func(_ context.Context, _ kubernetes.Interface, _ v1.RadixRegistration) (bool, error) {
-				return false, nil
+			return false, nil
 			}, newTestApplicationHandlerFactory(config.Config{RequireAppConfigurationItem: true, RequireAppADGroups: true},
-				func(ctx context.Context, kubeClient kubernetes.Interface, namespace string, configMapName string) (bool, error) {
-					return true, nil
-				})))
-=======
-		prometheusHandlerMock := createPrometheusHandlerMock(t, radixclient, nil)
-		controllerTestUtils := controllertest.NewTestUtils(kubeclient, radixclient, kedaClient, secretproviderclient, certClient, NewApplicationController(func(_ context.Context, _ kubernetes.Interface, _ v1.RadixRegistration) (bool, error) {
-			return false, nil
-		}, newTestApplicationHandlerFactory(ApplicationHandlerConfig{RequireAppConfigurationItem: true, RequireAppADGroups: true},
 			func(ctx context.Context, kubeClient kubernetes.Interface, namespace string, configMapName string) (bool, error) {
 				return true, nil
 			}), prometheusHandlerMock))
->>>>>>> 4ce43bb2
 		params := applicationModels.ApplicationsSearchRequest{Names: []string{appNames[0]}}
 		responseChannel := controllerTestUtils.ExecuteRequestWithParameters("POST", "/api/v1/applications/_search", &params)
 		response := <-responseChannel
@@ -493,25 +436,16 @@
 	)
 	require.NoError(t, err)
 
-<<<<<<< HEAD
+	prometheusHandlerMock := createPrometheusHandlerMock(t, radixclient, nil)
 	mockValidator := authnmock.NewMockValidatorInterface(gomock.NewController(t))
 	mockValidator.EXPECT().ValidateToken(gomock.Any(), gomock.Any()).AnyTimes().Return(controllertest.NewTestPrincipal(), nil)
 	controllerTestUtils := controllertest.NewTestUtils(kubeclient, radixclient, kedaClient, secretproviderclient, certClient, mockValidator, NewApplicationController(
 		func(_ context.Context, _ kubernetes.Interface, _ v1.RadixRegistration) (bool, error) {
-			return true, nil
+		return true, nil
 		}, newTestApplicationHandlerFactory(config.Config{RequireAppConfigurationItem: true, RequireAppADGroups: true},
-			func(ctx context.Context, kubeClient kubernetes.Interface, namespace string, configMapName string) (bool, error) {
-				return true, nil
-			})))
-=======
-	prometheusHandlerMock := createPrometheusHandlerMock(t, radixclient, nil)
-	controllerTestUtils := controllertest.NewTestUtils(kubeclient, radixclient, kedaClient, secretproviderclient, certClient, NewApplicationController(func(_ context.Context, _ kubernetes.Interface, _ v1.RadixRegistration) (bool, error) {
-		return true, nil
-	}, newTestApplicationHandlerFactory(ApplicationHandlerConfig{RequireAppConfigurationItem: true, RequireAppADGroups: true},
 		func(ctx context.Context, kubeClient kubernetes.Interface, namespace string, configMapName string) (bool, error) {
 			return true, nil
 		}), prometheusHandlerMock))
->>>>>>> 4ce43bb2
 
 	// Tests
 	t.Run("search for "+appNames[0], func(t *testing.T) {
@@ -577,25 +511,16 @@
 	})
 
 	t.Run("search for "+appNames[0]+" - no access", func(t *testing.T) {
-<<<<<<< HEAD
+		prometheusHandlerMock := createPrometheusHandlerMock(t, radixclient, nil)
 		mockValidator := authnmock.NewMockValidatorInterface(gomock.NewController(t))
 		mockValidator.EXPECT().ValidateToken(gomock.Any(), gomock.Any()).AnyTimes().Return(controllertest.NewTestPrincipal(), nil)
 		controllerTestUtils := controllertest.NewTestUtils(kubeclient, radixclient, kedaClient, secretproviderclient, certClient, mockValidator, NewApplicationController(
 			func(_ context.Context, _ kubernetes.Interface, _ v1.RadixRegistration) (bool, error) {
-				return false, nil
+			return false, nil
 			}, newTestApplicationHandlerFactory(config.Config{RequireAppConfigurationItem: true, RequireAppADGroups: true},
-				func(ctx context.Context, kubeClient kubernetes.Interface, namespace string, configMapName string) (bool, error) {
-					return true, nil
-				})))
-=======
-		prometheusHandlerMock := createPrometheusHandlerMock(t, radixclient, nil)
-		controllerTestUtils := controllertest.NewTestUtils(kubeclient, radixclient, kedaClient, secretproviderclient, certClient, NewApplicationController(func(_ context.Context, _ kubernetes.Interface, _ v1.RadixRegistration) (bool, error) {
-			return false, nil
-		}, newTestApplicationHandlerFactory(ApplicationHandlerConfig{RequireAppConfigurationItem: true, RequireAppADGroups: true},
 			func(ctx context.Context, kubeClient kubernetes.Interface, namespace string, configMapName string) (bool, error) {
 				return true, nil
 			}), prometheusHandlerMock))
->>>>>>> 4ce43bb2
 		params := "apps=" + appNames[0]
 		responseChannel := controllerTestUtils.ExecuteRequest("GET", "/api/v1/applications/_search?"+params)
 		response := <-responseChannel
