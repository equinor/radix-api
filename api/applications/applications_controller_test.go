--- conflicted
+++ resolved
@@ -34,11 +34,7 @@
 	commontest "github.com/equinor/radix-operator/pkg/apis/test"
 	builders "github.com/equinor/radix-operator/pkg/apis/utils"
 	radixfake "github.com/equinor/radix-operator/pkg/client/clientset/versioned/fake"
-<<<<<<< HEAD
 	"github.com/golang/mock/gomock"
-=======
-	"github.com/google/uuid"
->>>>>>> 2acf6bbb
 	kedafake "github.com/kedacore/keda/v2/pkg/generated/clientset/versioned/fake"
 	prometheusfake "github.com/prometheus-operator/prometheus-operator/pkg/client/versioned/fake"
 	"github.com/stretchr/testify/assert"
@@ -1659,6 +1655,7 @@
 	const (
 		appName         = "an-app"
 		commitId        = "475f241c-478b-49da-adfb-3c336aaab8d2"
+		deploymentName  = "a-deployment"
 		fromEnvironment = "origin"
 		toEnvironment   = "target"
 	)
