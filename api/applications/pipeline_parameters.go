--- conflicted
+++ resolved
@@ -9,16 +9,9 @@
 	// example: master
 	Branch string `json:"branch"`
 
-<<<<<<< HEAD
-	// git commit hash
-	//
-	// required: false
-	Commit string `json:"commit"`
-=======
 	// CommitID the commit ID of the branch to build
 	//
 	// required: true
 	// example: 4faca8595c5283a9d0f17a623b9255a0d9866a2e
 	CommitID string `json:"commitID"`
->>>>>>> f69ab235
 }