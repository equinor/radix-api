--- conflicted
+++ resolved
@@ -574,48 +574,26 @@
 				}
 			}
 
-			secretDTO := models.Secret{
-				Name:        externalAlias + suffix.ExternalDNSCert,
+			tlsCertSecretDTO := models.Secret{
+				Name:        externalAlias + suffix.ExternalDNSTLSCert,
 				DisplayName: "Certificate",
 				Resource:    externalAlias,
 				Type:        models.SecretTypeClientCert,
 				Component:   component.GetName(),
 				Status:      certStatus,
 			}
-			secretDTOsMap[secretDTO.Name] = secretDTO
-
-<<<<<<< HEAD
-		tlsCertSecretDTO := models.Secret{
-			Name:        externalAlias.Alias + suffix.ExternalDNSTLSCert,
-			DisplayName: "Certificate",
-			Resource:    externalAlias.Alias,
-			Type:        models.SecretTypeClientCert,
-			Component:   externalAlias.Component,
-			Status:      certStatus,
-		}
-		secretDTOsMap[tlsCertSecretDTO.Name] = tlsCertSecretDTO
-
-		tlsKeySecretDTO := models.Secret{
-			Name:        externalAlias.Alias + suffix.ExternalDNSTLSKey,
-			DisplayName: "Key",
-			Resource:    externalAlias.Alias,
-			Type:        models.SecretTypeClientCert,
-			Component:   externalAlias.Component,
-			Status:      keyStatus,
-		}
-		secretDTOsMap[tlsKeySecretDTO.Name] = tlsKeySecretDTO
-=======
-			secretDTO = models.Secret{
-				Name:        externalAlias + suffix.ExternalDNSKeyPart,
+			secretDTOsMap[tlsCertSecretDTO.Name] = tlsCertSecretDTO
+
+			tlsKeySecretDTO := models.Secret{
+				Name:        externalAlias + suffix.ExternalDNSTLSKey,
 				DisplayName: "Key",
 				Resource:    externalAlias,
 				Type:        models.SecretTypeClientCert,
 				Component:   component.GetName(),
 				Status:      keyStatus,
 			}
-			secretDTOsMap[secretDTO.Name] = secretDTO
-		}
->>>>>>> 727af007
+			secretDTOsMap[tlsKeySecretDTO.Name] = tlsKeySecretDTO
+		}
 	}
 
 	return secretDTOsMap, nil
