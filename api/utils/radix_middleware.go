--- conflicted
+++ resolved
@@ -4,10 +4,7 @@
 	"errors"
 	"net/http"
 
-<<<<<<< HEAD
-=======
 	log "github.com/Sirupsen/logrus"
->>>>>>> 2ff79f35
 	"github.com/statoil/radix-api/models"
 )
 
@@ -29,10 +26,6 @@
 
 // Handle Wraps radix handler methods
 func (handler *RadixMiddleware) Handle(w http.ResponseWriter, r *http.Request) {
-<<<<<<< HEAD
-=======
-	log.Info("Handle request")
->>>>>>> 2ff79f35
 	token, err := getBearerTokenFromHeader(r)
 	if err != nil {
 		ErrorResponse(w, r, err)
