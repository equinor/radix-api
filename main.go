--- conflicted
+++ resolved
@@ -2,11 +2,7 @@
 // This is the API Server for the Radix platform.
 // Schemes: https, http
 // BasePath: /api/v1
-<<<<<<< HEAD
-// Version: 0.0.39
-=======
 // Version: 0.0.40
->>>>>>> 096fc76e
 // Contact: https://equinor.slack.com/messages/CBKM6N2JY
 //
 // Consumes:
