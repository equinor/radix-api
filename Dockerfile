--- conflicted
+++ resolved
@@ -1,9 +1,5 @@
 # Build stage
-<<<<<<< HEAD
-FROM --platform=$BUILDPLATFORM docker.io/golang:1.24-alpine3.21 AS builder
-=======
 FROM --platform=$BUILDPLATFORM docker.io/golang:1.24.2-alpine3.21 AS builder
->>>>>>> c94e5fad
 ARG TARGETARCH
 ENV CGO_ENABLED=0 \
     GOOS=linux \
