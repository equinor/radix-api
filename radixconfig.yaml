apiVersion: radix.equinor.com/v1
kind: RadixApplication
metadata:
  name: radix-api
spec:
  environments:
  - name: prod
    build:
      from: release
  - name: qa
    build:
      from: master
  - name: dev
  components:
  - name: "server"
    src: "."
    dockerfileName: "Dockerfile"
    ports:
    - name: http
      port: 3002
    public: true
    environmentConfig:
    - environment: qa
<<<<<<< HEAD
      replicas: 2
=======
      horizontalScaling:
        minReplicas: 1
        maxReplicas: 2
>>>>>>> a579a073
      monitoring: true
      resources:
        requests:
          memory: "100M"
          cpu: "50m"
        limits:
          memory: "250M"
          cpu: "500m"
      variables:
        PIPELINE_IMG_TAG: "master-latest"
    - environment: prod
      replicas: 2
      monitoring: true
      resources:
        requests:
          memory: "200M"
          cpu: "100m"
        limits:
          memory: "500M"
          cpu: "1000m"
      variables:
        PIPELINE_IMG_TAG: "release-latest"<|MERGE_RESOLUTION|>--- conflicted
+++ resolved
@@ -21,13 +21,9 @@
     public: true
     environmentConfig:
     - environment: qa
-<<<<<<< HEAD
-      replicas: 2
-=======
       horizontalScaling:
         minReplicas: 1
         maxReplicas: 2
->>>>>>> a579a073
       monitoring: true
       resources:
         requests:
