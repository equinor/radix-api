--- conflicted
+++ resolved
@@ -35,19 +35,10 @@
         LOG_LEVEL: info
         LOG_PRETTY: "false"
         PROMETHEUS_URL: http://prometheus-operator-prometheus.monitor.svc.cluster.local:9090
-<<<<<<< HEAD
         OIDC_AZURE_AUDIENCE: 6dae42f8-4368-4678-94ff-3960e28e3630
         OIDC_AZURE_ISSUER: https://sts.windows.net/3aa4a235-b6e2-48d5-9195-7fcf05b459b0/
-        OIDC_KUBERNETES_ISSUER: https://northeurope.oic.prod-aks.azure.com/3aa4a235-b6e2-48d5-9195-7fcf05b459b0/79c72762-ce8d-4874-90cd-a119a5050503/
-        OIDC_KUBERNETES_AUDIENCE: https://northeurope.oic.prod-aks.azure.com/3aa4a235-b6e2-48d5-9195-7fcf05b459b0/79c72762-ce8d-4874-90cd-a119a5050503/
-=======
-        OIDC_AUDIENCE: "6dae42f8-4368-4678-94ff-3960e28e3630"
-        OIDC_ISSUER: "https://sts.windows.net/3aa4a235-b6e2-48d5-9195-7fcf05b459b0/"
-        OIDC_AZURE_AUDIENCE: ""
-        OIDC_AZURE_ISSUER: ""
         OIDC_KUBERNETES_ISSUER: ""
         OIDC_KUBERNETES_AUDIENCE: ""
->>>>>>> 236cc879
       environmentConfig:
         - environment: qa
           horizontalScaling:
